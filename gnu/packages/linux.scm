;;; GNU Guix --- Functional package management for GNU
;;; Copyright © 2012, 2013, 2014, 2015, 2016, 2017 Ludovic Courtès <ludo@gnu.org>
;;; Copyright © 2013, 2014, 2015, 2016 Andreas Enge <andreas@enge.fr>
;;; Copyright © 2012 Nikita Karetnikov <nikita@karetnikov.org>
;;; Copyright © 2014, 2015, 2016, 2017 Mark H Weaver <mhw@netris.org>
;;; Copyright © 2015 Federico Beffa <beffa@fbengineering.ch>
;;; Copyright © 2015 Taylan Ulrich Bayırlı/Kammer <taylanbayirli@gmail.com>
;;; Copyright © 2015, 2016, 2017 Efraim Flashner <efraim@flashner.co.il>
;;; Copyright © 2016 Christopher Allan Webber <cwebber@dustycloud.org>
;;; Copyright © 2016, 2017 Tobias Geerinckx-Rice <me@tobias.gr>
;;; Copyright © 2016, 2017 Alex Kost <alezost@gmail.com>
;;; Copyright © 2016 Raymond Nicholson <rain1@openmailbox.org>
;;; Copyright © 2016 Mathieu Lirzin <mthl@gnu.org>
;;; Copyright © 2016 Nicolas Goaziou <mail@nicolasgoaziou.fr>
;;; Copyright © 2016 Ricardo Wurmus <rekado@elephly.net>
;;; Copyright © 2016 David Craven <david@craven.ch>
;;; Copyright © 2016 John Darrington <jmd@gnu.org>
;;; Copyright © 2016, 2017 Marius Bakke <mbakke@fastmail.com>
;;; Copyright © 2016 Rene Saavedra <rennes@openmailbox.org>
;;; Copyright © 2016 Carlos Sánchez de La Lama <csanchezdll@gmail.com>
;;; Copyright © 2016, 2017 ng0 <ng0@no-reply.pragmatique.xyz>
;;; Copyright © 2017 Leo Famulari <leo@famulari.name>
;;; Copyright © 2017 José Miguel Sánchez García <jmi2k@openmailbox.com>
;;; Copyright © 2017 Gábor Boskovits <boskovits@gmail.com>
;;; Copyright © 2017 Mathieu Othacehe <m.othacehe@gmail.com>
;;; Copyright © 2017 Clément Lassieur <clement@lassieur.org>
;;; Copyright © 2017 Rutger Helling <rhelling@mykolab.com>
;;; Copyright © 2017 nee <nee-git@hidamari.blue>
;;; Copyright © 2017 Dave Love <fx@gnu.org>
;;;
;;; This file is part of GNU Guix.
;;;
;;; GNU Guix is free software; you can redistribute it and/or modify it
;;; under the terms of the GNU General Public License as published by
;;; the Free Software Foundation; either version 3 of the License, or (at
;;; your option) any later version.
;;;
;;; GNU Guix is distributed in the hope that it will be useful, but
;;; WITHOUT ANY WARRANTY; without even the implied warranty of
;;; MERCHANTABILITY or FITNESS FOR A PARTICULAR PURPOSE.  See the
;;; GNU General Public License for more details.
;;;
;;; You should have received a copy of the GNU General Public License
;;; along with GNU Guix.  If not, see <http://www.gnu.org/licenses/>.

(define-module (gnu packages linux)
  #:use-module (gnu packages)
  #:use-module (gnu packages acl)
  #:use-module (gnu packages admin)
  #:use-module (gnu packages algebra)
  #:use-module (gnu packages attr)
  #:use-module (gnu packages autotools)
  #:use-module (gnu packages backup)
  #:use-module (gnu packages base)
  #:use-module (gnu packages bash)
  #:use-module (gnu packages bison)
  #:use-module (gnu packages calendar)
  #:use-module (gnu packages check)
  #:use-module (gnu packages crypto)
  #:use-module (gnu packages compression)
  #:use-module (gnu packages databases)
  #:use-module (gnu packages datastructures)
  #:use-module (gnu packages docbook)
  #:use-module (gnu packages documentation)
  #:use-module (gnu packages elf)
  #:use-module (gnu packages flex)
  #:use-module (gnu packages file)
  #:use-module (gnu packages freedesktop)
  #:use-module (gnu packages gcc)
  #:use-module (gnu packages gettext)
  #:use-module (gnu packages glib)
  #:use-module (gnu packages gnuzilla)
  #:use-module (gnu packages gperf)
  #:use-module (gnu packages gtk)
  #:use-module (gnu packages libusb)
  #:use-module (gnu packages man)
  #:use-module (gnu packages maths)
  #:use-module (gnu packages multiprecision)
  #:use-module (gnu packages ncurses)
  #:use-module (gnu packages networking)
  #:use-module (gnu packages ninja)
  #:use-module (gnu packages perl)
  #:use-module (gnu packages pciutils)
  #:use-module (gnu packages pkg-config)
  #:use-module (gnu packages popt)
  #:use-module (gnu packages pulseaudio)
  #:use-module (gnu packages python)
  #:use-module (gnu packages readline)
  #:use-module (gnu packages rrdtool)
  #:use-module (gnu packages samba)
  #:use-module (gnu packages slang)
  #:use-module (gnu packages storage)
  #:use-module (gnu packages texinfo)
  #:use-module (gnu packages tls)
  #:use-module (gnu packages valgrind)
  #:use-module (gnu packages video)
  #:use-module (gnu packages web)
  #:use-module (gnu packages xiph)
  #:use-module (gnu packages xml)
  #:use-module (gnu packages xdisorg)
  #:use-module (gnu packages xorg)
  #:use-module (gnu packages groff)
  #:use-module (gnu packages selinux)
  #:use-module (gnu packages swig)
  #:use-module (guix build-system cmake)
  #:use-module (guix build-system gnu)
  #:use-module (guix build-system python)
  #:use-module (guix build-system trivial)
  #:use-module (guix download)
  #:use-module (guix git-download)
  #:use-module ((guix licenses) #:prefix license:)
  #:use-module (guix packages)
  #:use-module (guix utils)
  #:use-module (srfi srfi-1)
  #:use-module (srfi srfi-2)
  #:use-module (srfi srfi-26)
  #:use-module (ice-9 match))

(define-public (system->linux-architecture arch)
  "Return the Linux architecture name for ARCH, a Guix system name such as
\"x86_64-linux\" or a target triplet such as \"arm-linux-gnueabihf\"."
  (let ((arch (car (string-split arch #\-))))
    (cond ((string=? arch "i686") "i386")
          ((string-prefix? "mips" arch) "mips")
          ((string-prefix? "arm" arch) "arm")
          ((string-prefix? "aarch64" arch) "arm64")
          ((string-prefix? "alpha" arch) "alpha")
          ((string-prefix? "powerpc" arch) "powerpc") ;including "powerpc64le"
          (else arch))))

(define-public (system->defconfig system)
  "Some systems (notably powerpc-linux) require a special target for kernel
defconfig.  Return the appropiate make target if applicable, otherwise return
\"defconfig\"."
  (cond ((string-prefix? "powerpc-" system) "pmac32_defconfig")
        ((string-prefix? "powerpc64le-" system) "ppc64_defconfig")
        (else "defconfig")))

(define (linux-libre-urls version)
  "Return a list of URLs for Linux-Libre VERSION."
  (list (string-append
         "http://linux-libre.fsfla.org/pub/linux-libre/releases/"
         version "-gnu/linux-libre-" version "-gnu.tar.xz")

        ;; XXX: Work around <http://bugs.gnu.org/14851>.
        (string-append
         "ftp://alpha.gnu.org/gnu/guix/mirror/linux-libre-"
         version "-gnu.tar.xz")

        ;; Maybe this URL will become valid eventually.
        (string-append
         "mirror://gnu/linux-libre/" version "-gnu/linux-libre-"
         version "-gnu.tar.xz")))

(define-public linux-libre-headers
  (package
    (name "linux-libre-headers")
    (version "4.4.47")
    (source (origin
             (method url-fetch)
             (uri (linux-libre-urls version))
             (sha256
              (base32
               "00zdq7swhvzbbnnhzizq6m34q5k4fycpcp215bmkbxh1ic76v7bs"))))
    (build-system gnu-build-system)
    (native-inputs `(("perl" ,perl)))
    (arguments
     `(#:modules ((guix build gnu-build-system)
                  (guix build utils)
                  (srfi srfi-1))
       #:phases
       (modify-phases %standard-phases
         (delete 'configure)
         (replace 'build
           (lambda _
             (let ((arch ,(system->linux-architecture
                          (or (%current-target-system)
                              (%current-system))))
                   (defconfig ,(system->defconfig
                                (or (%current-target-system)
                                    (%current-system)))))
               (setenv "ARCH" arch)
               (format #t "`ARCH' set to `~a'~%" (getenv "ARCH"))
               (and (zero? (system* "make" defconfig))
                    (zero? (system* "make" "mrproper" "headers_check"))))))
         (replace 'install
           (lambda* (#:key outputs #:allow-other-keys)
             (let ((out (assoc-ref outputs "out")))
               (and (zero? (system* "make"
                                    (string-append "INSTALL_HDR_PATH=" out)
                                    "headers_install"))
                    (begin
                      (mkdir (string-append out "/include/config"))
                      (call-with-output-file
                          (string-append out
                                         "/include/config/kernel.release")
                        (lambda (p)
                          (format p "~a-default~%" ,version)))

                      ;; Remove the '.install' and '..install.cmd' files; the
                      ;; latter contains store paths, which pulls in bootstrap
                      ;; binaries in the build environment, and prevents bit
                      ;; reproducibility for the bootstrap binaries.
                      (for-each delete-file (find-files out "\\.install"))

                      #t))))))
       #:allowed-references ()
       #:tests? #f))
    (home-page "https://www.gnu.org/software/linux-libre/")
    (synopsis "GNU Linux-Libre kernel headers")
    (description "Headers of the Linux-Libre kernel.")
    (license license:gpl2)))

(define %boot-logo-patch
  ;; Linux-Libre boot logo featuring Freedo and a gnu.
  (origin
    (method url-fetch)
    (uri (string-append "http://www.fsfla.org/svn/fsfla/software/linux-libre/"
                        "lemote/gnewsense/branches/3.16/100gnu+freedo.patch"))
    (sha256
     (base32
      "1hk9swxxc80bmn2zd2qr5ccrjrk28xkypwhl4z0qx4hbivj7qm06"))))

(define* (kernel-config arch #:key variant)
  "Return the absolute file name of the Linux-Libre build configuration file
for ARCH and optionally VARIANT, or #f if there is no such configuration."
  (let* ((name (string-append (if variant (string-append variant "-") "")
                              (if (string=? "i386" arch) "i686" arch) ".conf"))
         (file (string-append "linux-libre/" name)))
    (search-auxiliary-file file)))

(define %default-extra-linux-options
  `(;; https://lists.gnu.org/archive/html/guix-devel/2014-04/msg00039.html
    ("CONFIG_DEVPTS_MULTIPLE_INSTANCES" . #t)
    ;; Modules required for initrd:
    ("CONFIG_NET_9P" . m)
    ("CONFIG_NET_9P_VIRTIO" . m)
    ("CONFIG_VIRTIO_BLK" . m)
    ("CONFIG_VIRTIO_NET" . m)
    ("CONFIG_VIRTIO_PCI" . m)
    ("CONFIG_VIRTIO_BALLOON" . m)
    ("CONFIG_VIRTIO_MMIO" . m)
    ("CONFIG_FUSE_FS" . m)
    ("CONFIG_CIFS" . m)
    ("CONFIG_9P_FS" . m)))

(define (config->string options)
  (string-join (map (match-lambda
                      ((option . 'm)
                       (string-append option "=m"))
                      ((option . #t)
                       (string-append option "=y"))
                      ((option . #f)
                       (string-append option "=n")))
                    options)
               "\n"))

(define* (make-linux-libre version hash supported-systems
                           #:key
                           ;; A function that takes an arch and a variant.
                           ;; See kernel-config for an example.
                           (extra-version #f)
                           (configuration-file #f)
                           (defconfig "defconfig")
                           (extra-options %default-extra-linux-options)
                           (patches (list %boot-logo-patch)))
  (package
    (name (if extra-version
              (string-append "linux-libre-" extra-version)
              "linux-libre"))
    (version version)
    (source (origin
              (method url-fetch)
              (uri (linux-libre-urls version))
              (sha256 (base32 hash))
              (patches patches)))
    (supported-systems supported-systems)
    (build-system gnu-build-system)
    (native-inputs
     `(("perl" ,perl)
       ("bc" ,bc)
       ("openssl" ,openssl)
       ("kmod" ,kmod)
       ,@(match (and configuration-file
                     (configuration-file
                      (system->linux-architecture
                       (or (%current-target-system) (%current-system)))
                      #:variant (version-major+minor version)))
           (#f                                    ;no config for this platform
            '())
           ((? string? config)
            `(("kconfig" ,config))))))
    (arguments
     `(#:modules ((guix build gnu-build-system)
                  (guix build utils)
                  (srfi srfi-1)
                  (ice-9 match))
       #:phases
       (modify-phases %standard-phases
         (replace 'configure
           (lambda* (#:key inputs native-inputs target #:allow-other-keys)
             ;; Avoid introducing timestamps
             (setenv "KCONFIG_NOTIMESTAMP" "1")
             (setenv "KBUILD_BUILD_TIMESTAMP" (getenv "SOURCE_DATE_EPOCH"))

             ;; Set ARCH and CROSS_COMPILE
             (let ((arch ,(system->linux-architecture
                           (or (%current-target-system)
                               (%current-system)))))
               (setenv "ARCH" arch)
               (format #t "`ARCH' set to `~a'~%" (getenv "ARCH"))

               (when target
                 (setenv "CROSS_COMPILE" (string-append target "-"))
                 (format #t "`CROSS_COMPILE' set to `~a'~%"
                         (getenv "CROSS_COMPILE"))))

             (setenv "EXTRA_VERSION" ,extra-version)

             (let ((build  (assoc-ref %standard-phases 'build))
                   (config (assoc-ref inputs "kconfig")))

               ;; Use a custom kernel configuration file or a default
               ;; configuration file.
               (if config
                   (begin
                     (copy-file config ".config")
                     (chmod ".config" #o666))
                   (system* "make" ,defconfig))

               ;; Appending works even when the option wasn't in the
               ;; file.  The last one prevails if duplicated.
               (let ((port (open-file ".config" "a"))
                     (extra-configuration ,(config->string extra-options)))
                 (display extra-configuration port)
                 (close-port port))

               (zero? (system* "make" "oldconfig")))))
         (replace 'install
           (lambda* (#:key inputs native-inputs outputs #:allow-other-keys)
             (let* ((out    (assoc-ref outputs "out"))
                    (moddir (string-append out "/lib/modules"))
                    (dtbdir (string-append out "/lib/dtbs"))
                    (kmod   (assoc-ref (or native-inputs inputs) "kmod")))
               ;; Install kernel image, kernel configuration and link map.
               (for-each (lambda (file) (install-file file out))
                         (find-files "." "^(\\.config|bzImage|zImage|Image|vmlinuz|System\\.map)$"))
               ;; Install device tree files
               (for-each (lambda (file) (install-file file dtbdir))
                         (find-files "." "\\.dtb$"))
               ;; Install kernel modules
               (mkdir-p moddir)
               (zero? (system* "make"
                               (string-append "DEPMOD=" kmod "/bin/depmod")
                               (string-append "MODULE_DIR=" moddir)
                               (string-append "INSTALL_PATH=" out)
                               (string-append "INSTALL_MOD_PATH=" out)
                               "INSTALL_MOD_STRIP=1"
                               "modules_install"))))))
       #:tests? #f))
    (home-page "https://www.gnu.org/software/linux-libre//")
    (synopsis "100% free redistribution of a cleaned Linux kernel")
    (description
     "GNU Linux-Libre is a free (as in freedom) variant of the Linux kernel.
It has been modified to remove all non-free binary blobs.")
    (license license:gpl2)))

(define %intel-compatible-systems '("x86_64-linux" "i686-linux"))

(define %linux-libre-version "4.13.2")
(define %linux-libre-hash "166yy7nah2h2ffxqgb92nfwrvihna3kvdx4ryppf34gmybmmfw36")

(define-public linux-libre
  (make-linux-libre %linux-libre-version
                    %linux-libre-hash
                    %intel-compatible-systems
                    #:configuration-file kernel-config))

(define-public linux-libre-4.9
  (make-linux-libre "4.9.50"
                    "1igjb2qr4znvz9p5ix18lbiv8bkfgn7lprn92gdyff4g4r4kzh72"
                    %intel-compatible-systems
                    #:configuration-file kernel-config))

(define-public linux-libre-4.4
  (make-linux-libre "4.4.88"
                    "0ds5jxh8p7f8yk55i1xbvz0xmgp4nc7g1xka23c4mcbal2v9v5b2"
                    %intel-compatible-systems
                    #:configuration-file kernel-config))

(define-public linux-libre-4.1
  (make-linux-libre "4.1.43"
                    "0ycqmvczj7lm7czilnwpyp14n2lzilyx7m43rsq1qdm2m5rp4q2w"
                    %intel-compatible-systems
                    #:configuration-file kernel-config
                    #:patches
                    (list %boot-logo-patch
                          (origin
                            (method url-fetch)
                            (uri "\
https://git.kernel.org/pub/scm/linux/kernel/git/stable/linux-stable-rc.git/patch/?id=4a01092a5fa819397484fe2b50e9518356858156")
                            (file-name "linux-libre-4.4-CVE-2017-1000251.patch")
                            (sha256
                             (base32
                              "0zmkw9zvzpwy2ihiyfrw6mrf8qzv77cm23lxadr20qvzqlc1xzb3"))))))

(define-public linux-libre-arm-generic
  (make-linux-libre %linux-libre-version
                    %linux-libre-hash
                    '("armhf-linux")
                    #:defconfig "multi_v7_defconfig"
                    #:extra-version "arm-generic"))


;;;
;;; Pluggable authentication modules (PAM).
;;;

(define-public linux-pam
  (package
    (name "linux-pam")
    (version "1.3.0")
    (source
     (origin
      (method url-fetch)
      (uri (string-append
            "http://www.linux-pam.org/library/"
            "Linux-PAM-" version ".tar.bz2"))
      (sha256
       (base32
        "1fyi04d5nsh8ivd0rn2y0z83ylgc0licz7kifbb6xxi2ylgfs6i4"))
      (patches (search-patches "linux-pam-no-setfsuid.patch"))))

    (build-system gnu-build-system)
    (native-inputs
     `(("flex" ,flex)

       ;; TODO: optional dependencies
       ;; ("libxcrypt" ,libxcrypt)
       ;; ("cracklib" ,cracklib)
       ))
    (arguments
     `(;; Most users, such as `shadow', expect the headers to be under
       ;; `security'.
       #:configure-flags (list (string-append "--includedir="
                                              (assoc-ref %outputs "out")
                                              "/include/security")

                               ;; XXX: <rpc/rpc.h> is missing from glibc when
                               ;; cross-compiling, so we have to disable NIS
                               ;; support altogether.
                               ,@(if (%current-target-system)
                                     '("--disable-nis")
                                     '()))

       ;; XXX: Tests won't run in chroot, presumably because /etc/pam.d
       ;; isn't available.
       #:tests? #f))
    (home-page "http://www.linux-pam.org/")
    (synopsis "Pluggable authentication modules for Linux")
    (description
     "A *Free* project to implement OSF's RFC 86.0.
Pluggable authentication modules are small shared object files that can
be used through the PAM API to perform tasks, like authenticating a user
at login.  Local and dynamic reconfiguration are its key features.")
    (license license:bsd-3)))

(define-public linux-pam-1.2
  (package
    (inherit linux-pam)
    (version "1.2.1")
    (source
     (origin
      (method url-fetch)
      (uri (string-append
            "http://www.linux-pam.org/library/"
            "Linux-PAM-" version ".tar.bz2"))
      (sha256
       (base32
        "1n9lnf9gjs72kbj1g354v1xhi2j27aqaah15vykh7cnkq08i4arl"))
      (patches (search-patches "linux-pam-no-setfsuid.patch"))))))


;;;
;;; Miscellaneous.
;;;

(define-public psmisc
  (package
    (name "psmisc")
    (version "22.21")
    (source
     (origin
      (method url-fetch)
      (uri (string-append "mirror://sourceforge/psmisc/psmisc/psmisc-"
                          version ".tar.gz"))
      (sha256
       (base32
        "0nhlm1vrrwn4a845p6y4nnnb4liq70n74zbdd5dq844jc6nkqclp"))))
    (build-system gnu-build-system)
    (inputs `(("ncurses" ,ncurses)))
    (home-page "https://gitlab.com/psmisc/psmisc")
    (synopsis
     "Small utilities that use the proc file system")
    (description
     "This PSmisc package is a set of some small useful utilities that
use the proc file system.  We're not about changing the world, but
providing the system administrator with some help in common tasks.")
    (license license:gpl2+)))

(define-public util-linux
  (package
    (name "util-linux")
    (version "2.30.1")
    (source (origin
              (method url-fetch)
              (uri (string-append "mirror://kernel.org/linux/utils/"
                                  name "/v" (version-major+minor version) "/"
                                  name "-" version ".tar.xz"))
              (sha256
               (base32
                "0hdq2fz405a89fyha4bgwg0rx8b65inxq17w8fg8qhmcj4x3dr0v"))
              (patches (search-patches "util-linux-tests.patch"))
              (modules '((guix build utils)))
              (snippet
               ;; We take the 'logger' program from GNU Inetutils and 'kill'
               ;; from GNU Coreutils.
               '(begin
                  (substitute* "configure"
                    (("build_logger=yes") "build_logger=no")
                    (("build_kill=yes") "build_kill=no"))
                  #t))))
    (build-system gnu-build-system)
    (outputs '("out"
               "static"))      ; >2 MiB of static .a libraries
    (arguments
     `(#:configure-flags (list "--disable-use-tty-group"
                               "--enable-fs-paths-default=/run/current-system/profile/sbin"
                               ;; Install completions where our
                               ;; bash-completion package expects them.
                               (string-append "--with-bashcompletiondir="
                                              (assoc-ref %outputs "out")
                                              "/etc/bash_completion.d"))
       #:phases (modify-phases %standard-phases
                  (add-before
                   'build 'set-umount-file-name
                   (lambda* (#:key outputs #:allow-other-keys)
                     ;; Tell 'eject' the right file name of 'umount'.
                     (let ((out (assoc-ref outputs "out")))
                       (substitute* "sys-utils/eject.c"
                         (("\"/bin/umount\"")
                          (string-append "\"" out "/bin/umount\"")))
                       #t)))
                  (add-before
                   'check 'pre-check
                   (lambda* (#:key inputs outputs #:allow-other-keys)
                     (let ((out (assoc-ref outputs "out"))
                           (net (assoc-ref inputs "net-base")))
                       ;; Change the test to refer to the right file.
                       (substitute* "tests/ts/misc/mcookie"
                         (("/etc/services")
                          (string-append net "/etc/services")))
                       #t)))
                  (add-after
                   'install 'move-static-libraries
                   (lambda* (#:key outputs #:allow-other-keys)
                     (let ((out    (assoc-ref outputs "out"))
                           (static (assoc-ref outputs "static")))
                       (mkdir-p (string-append static "/lib"))
                       (with-directory-excursion out
                         (for-each (lambda (file)
                                     (rename-file file
                                                  (string-append static "/"
                                                                 file)))
                                   (find-files "lib" "\\.a$")))
                       #t))))))
    (inputs `(("zlib" ,zlib)
              ("ncurses" ,ncurses)

              ;; XXX: This is so that the 'pre-check' phase can find it.
              ,@(if (%current-target-system)
                    `(("net-base" ,net-base))
                    '())))
    (native-inputs
     `(("perl" ,perl)
       ("net-base" ,net-base)))                   ;for tests
    (home-page "https://www.kernel.org/pub/linux/utils/util-linux/")
    (synopsis "Collection of utilities for the Linux kernel")
    (description "Util-linux is a diverse collection of Linux kernel
utilities.  It provides dmesg and includes tools for working with file systems,
block devices, UUIDs, TTYs, and many other tools.")

    ;; Note that util-linux doesn't use the same license for all the
    ;; code.  GPLv2+ is the default license for a code without an
    ;; explicitly defined license.
    (license (list license:gpl3+ license:gpl2+ license:gpl2 license:lgpl2.0+
                   license:bsd-4 license:public-domain))))

(define-public ddate
  (package
    (name "ddate")
    (version "0.2.2")
    (source (origin
              (method url-fetch)
              (uri (string-append "https://github.com/bo0ts/ddate/archive/v"
                                  version ".tar.gz"))
              (file-name (string-append name "-" version ".tar.gz"))
              (sha256
               (base32 "1bbqqq8mswj4bp9083gxjaky5ysfznax4cynsqwmy125z053yg6m"))))
    (build-system cmake-build-system)
    (arguments '(#:tests? #f))
    (home-page "https://github.com/bo0ts/ddate")
    (synopsis "PERPETUAL DATE CONVERTER FROM GREGORIAN TO POEE CALENDAR")
    (description
     "ddate displays the Discordian date and holidays of a given date.
The Discordian calendar was made popular by the \"Illuminatus!\" trilogy
by Robert Shea and Robert Anton Wilson.")
    (license license:public-domain)))

(define-public procps
  (package
    (name "procps")
    (version "3.3.12")
    (source (origin
              (method url-fetch)
              (uri (string-append "mirror://sourceforge/procps-ng/Production/"
                                  "procps-ng-" version ".tar.xz"))
              (sha256
               (base32
                "1m57w6jmry84njd5sgk5afycbglql0al80grx027kwqqcfw5mmkf"))))
    (build-system gnu-build-system)
    (arguments
     '(#:modules ((guix build utils)
                  (guix build gnu-build-system)
                  (srfi srfi-1)
                  (srfi srfi-26))
       #:phases
       (modify-phases %standard-phases
         (add-before 'check 'disable-strtod-test
           (lambda _
             ;; Disable the 'strtod' test, which fails on 32-bit systems.
             ;; This is what upstream does:
             ;; <https://gitlab.com/procps-ng/procps/commit/100afbc1491be388f1429021ff65d969f4b1e08f>.
             (substitute* "Makefile"
               (("^(TESTS|check_PROGRAMS) = .*$" all)
                (string-append "# " all "\n")))
             #t))
         (add-after
          'install 'post-install
          ;; Remove commands and man pages redudant with
          ;; Coreutils.
          (lambda* (#:key outputs #:allow-other-keys)
            (let* ((out (assoc-ref outputs "out"))
                   (dup (append-map (cut find-files out <>)
                                    '("^kill" "^uptime"))))
              (for-each delete-file dup)
              #t))))))
    (inputs `(("ncurses" ,ncurses)))
    (home-page "https://gitlab.com/procps-ng/procps/")
    (synopsis "Utilities that give information about processes")
    (description
     "Procps is the package that has a bunch of small useful utilities
that give information about processes using the Linux /proc file system.
The package includes the programs ps, top, vmstat, w, kill, free,
slabtop, and skill.")
    (license license:gpl2)))

(define-public usbutils
  (package
    (name "usbutils")
    (version "008")
    (source
     (origin
      (method url-fetch)
      (uri (string-append "mirror://kernel.org/linux/utils/usb/usbutils/"
                          "usbutils-" version ".tar.xz"))
      (sha256
       (base32
        "132clk14j4nm8crln2jymdbbc2vhzar2j2hnxyh05m79pbq1lx24"))))
    (build-system gnu-build-system)
    (inputs
     `(("libusb" ,libusb)
       ("eudev" ,eudev)))
    (native-inputs
     `(("pkg-config" ,pkg-config)))
    (home-page "http://www.linux-usb.org/")
    (synopsis
     "Tools for working with USB devices, such as lsusb")
    (description
     "Tools for working with USB devices, such as lsusb.")
    (license license:gpl2+)))

(define-public e2fsprogs
  (package
    (name "e2fsprogs")
    (version "1.43.5")
    (source (origin
             (method url-fetch)
             (uri (string-append
                   "mirror://kernel.org/linux/kernel/people/tytso/"
                   name "/v" version "/"
                   name "-" version ".tar.xz"))
             (patches (search-patches "e2fsprogs-32bit-quota-warnings.patch"))
             (sha256
              (base32
               "05ssjpmy0fpv2ik6ibm1f47wr6794nf0q50r581vygrqvsd3s7r6"))))
    (build-system gnu-build-system)
    (inputs `(("util-linux" ,util-linux)))
    (native-inputs `(("pkg-config" ,pkg-config)
                     ("texinfo" ,texinfo)       ;for the libext2fs Info manual

                     ;; For tests.
                     ("perl" ,perl)
                     ("procps" ,procps)))
    (arguments
     '(;; util-linux is the preferred source for some of the libraries and
       ;; commands, so disable them (see, e.g.,
       ;; <http://git.buildroot.net/buildroot/commit/?id=e1ffc2f791b33633>.)
       #:configure-flags (list "--disable-libblkid"
                               "--disable-libuuid" "--disable-uuidd"
                               "--disable-fsck"

                               ;; Use symlinks instead of hard links for
                               ;; 'fsck.extN' etc.  This makes the resulting nar
                               ;; smaller and is preserved across copies.
                               "--enable-symlink-install"

                               (string-append "LDFLAGS=-Wl,-rpath="
                                              (assoc-ref %outputs "out")
                                              "/lib")

                               ;; Install libext2fs et al.
                               "--enable-elf-shlibs")

       #:phases
       (modify-phases %standard-phases
         (add-before 'configure 'patch-shells
           (lambda _
             (substitute* "configure"
               (("/bin/sh (.*)parse-types.sh" _ dir)
                (string-append (which "sh") " " dir
                               "parse-types.sh")))
             (substitute* "MCONFIG.in"
               (("INSTALL_SYMLINK = /bin/sh")
                "INSTALL_SYMLINK = sh"))
             (substitute* (find-files "." "^Makefile.in$")
               (("#!/bin/sh")
                (string-append "#!" (which "sh"))))
             #t))
           (add-after 'install 'install-libs
             (lambda* (#:key outputs #:allow-other-keys)
               (let* ((out (assoc-ref outputs "out"))
                      (lib (string-append out "/lib")))
                 (and (zero? (system* "make" "install-libs"))

                      ;; Make the .a writable so that 'strip' works.
                      ;; Failing to do that, due to debug symbols, we
                      ;; retain a reference to the final
                      ;; linux-libre-headers, which refer to the
                      ;; bootstrap binaries.
                      (let ((archives (find-files lib "\\.a$")))
                        (for-each (lambda (file)
                                    (chmod file #o666))
                                  archives)
                        #t))))))))
    (home-page "http://e2fsprogs.sourceforge.net/")
    (synopsis "Creating and checking ext2/ext3/ext4 file systems")
    (description
     "This package provides tools for manipulating ext2/ext3/ext4 file systems.")
    (license (list license:gpl2                   ;programs
                   license:lgpl2.0                ;libext2fs
                   license:x11))))                ;libuuid

(define e2fsprogs/static
  (static-package
   (package (inherit e2fsprogs)
            (arguments
             ;; Do not build shared libraries.
             (substitute-keyword-arguments (package-arguments e2fsprogs)
               ((#:configure-flags _)
                '(list "--disable-blkid"))
               ((#:make-flags _)
                '(list)))))))

(define-public e2fsck/static
  (package
    (name "e2fsck-static")
    (version (package-version e2fsprogs))
    (build-system trivial-build-system)
    (source #f)
    (inputs
     `(("e2fsprogs" ,e2fsprogs/static)))
    (arguments
     `(#:modules ((guix build utils))
       #:builder
       (begin
         (use-modules (guix build utils)
                      (ice-9 ftw)
                      (srfi srfi-26))

         (let ((e2fsck (string-append (assoc-ref %build-inputs "e2fsprogs")
                                      "/sbin/e2fsck"))
               (bin    (string-append (assoc-ref %outputs "out") "/sbin")))
           (mkdir-p bin)
           (with-directory-excursion bin
             (copy-file e2fsck "e2fsck")
             (remove-store-references "e2fsck")
             (chmod "e2fsck" #o555))))))
    (home-page (package-home-page e2fsprogs))
    (synopsis "Statically-linked e2fsck command from e2fsprogs")
    (description "This package provides statically-linked e2fsck command taken
from the e2fsprogs package.  It is meant to be used in initrds.")
    (license (package-license e2fsprogs))))

(define-public extundelete
  (package
    (name "extundelete")
    (version "0.2.4")
    (source (origin
              (method url-fetch)
              (uri (string-append "mirror://sourceforge/extundelete/"
                                  "extundelete/" version "/extundelete-"
                                  version ".tar.bz2"))
              (sha256
               (base32
                "1x0r7ylxlp9lbj3d7sqf6j2a222dwy2nfpff05jd6mkh4ihxvyd1"))))
    (build-system gnu-build-system)
    (inputs `(("e2fsprogs" ,e2fsprogs)))
    (home-page "http://extundelete.sourceforge.net/")
    (synopsis "Recover deleted files from ext2/3/4 partitions")
    (description
     "Extundelete is a set of tools that can recover deleted files from an
ext3 or ext4 partition.")
    (license license:gpl2)))

(define-public zerofree
  (package
    (name "zerofree")
    (version "1.1.0")
    (home-page "https://frippery.org/uml/")
    (source (origin
              (method url-fetch)
              (uri (string-append home-page name "-" version
                                  ".tgz"))
              (sha256
               (base32
                "059g29x5r1xj6wcj4xj85l8w6qrxyl86yqbybjqqz6nxz4falxzf"))))
    (build-system gnu-build-system)
    (arguments
     '(#:phases
       (modify-phases %standard-phases
         (delete 'configure)            ; no configure script
         (replace 'install
           ;; The Makefile lacks an ‘install’ target.
           (lambda* (#:key outputs #:allow-other-keys)
             (let* ((out (assoc-ref outputs "out"))
                    (bin (string-append out "/bin")))
               (chmod "zerofree" #o555)
               (install-file "zerofree" bin)
               #t))))
       #:tests? #f))                    ; no tests
    (inputs `(("libext2fs" ,e2fsprogs)))
    (synopsis "Zero non-allocated regions in ext2/ext3/ext4 file systems")
    (description
     "Zerofree finds the unallocated blocks with non-zero value content in an
ext2, ext3, or ext4 file system and fills them with zeroes (or another value).
This is a simple way to make disk images more compressible.
Zerofree requires the file system to be unmounted or mounted read-only.")
    (license license:gpl2)))

(define-public strace
  (package
    (name "strace")
    (version "4.19")
    (source (origin
             (method url-fetch)
             (uri (string-append "mirror://sourceforge/strace/strace/" version
                                 "/strace-" version ".tar.xz"))
             (sha256
              (base32
               "10bjh2mrkvx41fk60b2iqv5b5k4r7a3qdsx04iyg904jqb3fp4vw"))))
    (build-system gnu-build-system)
    (arguments
     '(#:phases
       (modify-phases %standard-phases
         (add-after 'unpack 'patch-/bin/sh
           (lambda _
             (substitute* "strace.c"
               (("/bin/sh") (which "sh")))
             #t)))))
    (native-inputs `(("perl" ,perl)))
    (home-page "https://strace.io/")
    (synopsis "System call tracer for Linux")
    (description
     "strace is a system call tracer, i.e. a debugging tool which prints out a
trace of all the system calls made by a another process/program.")
    (license license:bsd-3)))

(define-public ltrace
  (package
    (name "ltrace")
    (version "0.7.3")
    (source (origin
             (method url-fetch)
             (uri (string-append "http://www.ltrace.org/ltrace_" version
                                 ".orig.tar.bz2"))
             (sha256
              (base32
               "00wmbdghqbz6x95m1mcdd3wd46l6hgcr4wggdp049dbifh3qqvqf"))))
    (build-system gnu-build-system)
    (inputs `(("libelf" ,libelf)))
    (arguments
     ;; Compilation uses -Werror by default, but it fails.
     '(#:configure-flags '("--disable-werror")))
    (home-page "http://www.ltrace.org/")
    (synopsis "Library call tracer for Linux")
    (description
     "ltrace intercepts and records dynamic library calls which are called by
an executed process and the signals received by that process.  It can also
intercept and print the system calls executed by the program.")
    (license license:gpl2+)))

(define-public alsa-lib
  (package
    (name "alsa-lib")
    (version "1.1.4.1")
    (source (origin
             (method url-fetch)
             (uri (string-append
                   "ftp://ftp.alsa-project.org/pub/lib/alsa-lib-"
                   version ".tar.bz2"))
             (sha256
              (base32
               "0xjvi381105gldhv0z872a0x58sghznyx19j45lw5iyi2h68gfwi"))))
    (build-system gnu-build-system)
    (home-page "https://www.alsa-project.org/")
    (synopsis "The Advanced Linux Sound Architecture libraries")
    (description
     "The Advanced Linux Sound Architecture (ALSA) provides audio and
MIDI functionality to the Linux-based operating system.")
    (license license:lgpl2.1+)))

(define-public alsa-utils
  (package
    (name "alsa-utils")
    (version "1.1.4")
    (source (origin
             (method url-fetch)
             (uri (string-append "ftp://ftp.alsa-project.org/pub/utils/"
                                 name "-" version ".tar.bz2"))
             (sha256
              (base32
               "17cxih9ibjp1193dyd79j50pyfa9dvrs6r9kpwrvzicjvr2110x7"))))
    (build-system gnu-build-system)
    (arguments
     ;; XXX: Disable man page creation until we have DocBook.
     '(#:configure-flags (list "--disable-xmlto"

                               ;; The udev rule is responsible for restoring
                               ;; the volume.
                               (string-append "--with-udev-rules-dir="
                                              (assoc-ref %outputs "out")
                                              "/lib/udev/rules.d"))
       #:phases
       (modify-phases %standard-phases
         (add-before
           'install 'pre-install
           (lambda _
             ;; Don't try to mkdir /var/lib/alsa.
             (substitute* "Makefile"
               (("\\$\\(MKDIR_P\\) .*ASOUND_STATE_DIR.*")
                "true\n"))
             #t)))))
    (inputs
     `(("libsamplerate" ,libsamplerate)
       ("ncurses" ,ncurses)
       ("alsa-lib" ,alsa-lib)
       ("xmlto" ,xmlto)
       ("gettext" ,gettext-minimal)))
    (home-page "http://www.alsa-project.org/")
    (synopsis "Utilities for the Advanced Linux Sound Architecture (ALSA)")
    (description
     "The Advanced Linux Sound Architecture (ALSA) provides audio and
MIDI functionality to the Linux-based operating system.")

    ;; This is mostly GPLv2+ but a few files such as 'alsactl.c' are
    ;; GPLv2-only.
    (license license:gpl2)))

(define-public alsa-plugins
  (package
    (name "alsa-plugins")
    (version "1.1.4")
    (source (origin
             (method url-fetch)
             (uri (string-append "ftp://ftp.alsa-project.org/pub/plugins/"
                                 name "-" version ".tar.bz2"))
             (sha256
              (base32
               "12hsvm6rpinjkg06pa9hzndkdrbfw6wk6yk00cm8y1gbv8xiq3ak"))))
    (build-system gnu-build-system)
    ;; TODO: Split libavcodec and speex if possible. It looks like they can not
    ;; be split, there are references to both in files.
    ;; TODO: Remove OSS related plugins, they add support to run native
    ;; ALSA applications on OSS however we do not offer OSS and OSS is
    ;; obsolete.
    (outputs '("out" "pulseaudio"))
    (arguments
     `(#:phases
       (modify-phases %standard-phases
         (add-after 'install 'split
           (lambda* (#:key inputs outputs #:allow-other-keys)
             ;; Distribute the binaries to the various outputs.
             (let* ((out (assoc-ref outputs "out"))
                    (pua (assoc-ref outputs "pulseaudio"))
                    (pualib (string-append pua "/lib/alsa-lib"))
                    (puaconf (string-append pua "/share/alsa/alsa.conf.d")))
               (mkdir-p puaconf)
               (mkdir-p pualib)
               (chdir (string-append out "/share"))
               (for-each (lambda (file)
                           (rename-file file (string-append puaconf "/" (basename file))))
                         (find-files out "\\.(conf|example)"))
               (for-each (lambda (file)
                           (rename-file file (string-append pualib "/" (basename file))))
                         (find-files out ".*pulse\\.(la|so)"))
               (chdir "..")
               ;; We have moved the files to output pulsaudio, the
               ;; directory is now empty.
               (delete-file-recursively (string-append out "/share"))
               #t))))))
    (inputs
     `(("alsa-lib" ,alsa-lib)
       ("speex" ,speex) ; libspeexdsp resampling plugin
       ("libsamplerate" ,libsamplerate) ; libsamplerate resampling plugin
       ("ffmpeg" ,ffmpeg) ; libavcodec resampling plugin, a52 plugin
       ("pulseaudio" ,pulseaudio))) ; PulseAudio plugin
    (native-inputs
     `(("pkg-config" ,pkg-config)))
    (home-page "http://www.alsa-project.org/")
    (synopsis "Plugins for the Advanced Linux Sound Architecture (ALSA)")
    (description
     "The Advanced Linux Sound Architecture (ALSA) provides audio and
MIDI functionality to the Linux-based operating system.  This package enhances ALSA
by providing additional plugins which include: upmixing, downmixing, jackd and
pulseaudio support for native alsa applications, format conversion (s16 to a52), and
external rate conversion.")
    (license (list license:gpl2+
                   ;; `rate/rate_samplerate.c': LGPL v2.1 or later.
                   license:lgpl2.1+))))

(define-public iptables
  (package
    (name "iptables")
    (version "1.6.1")
    (source (origin
             (method url-fetch)
             (uri (string-append
                   "mirror://netfilter.org/iptables/iptables-"
                   version ".tar.bz2"))
             (sha256
              (base32
               "1x8c9y340x79djsq54bc1674ryv59jfphrk4f88i7qbvbnyxghhg"))))
    (build-system gnu-build-system)
    (native-inputs
     `(("pkg-config" ,pkg-config)
       ("flex" ,flex)
       ("bison" ,bison)))
    (inputs
     `(("libmnl" ,libmnl)
       ("libnftnl" ,libnftnl)))
    (arguments
     '(#:tests? #f       ; no test suite
       #:configure-flags ; add $libdir to the RUNPATH of executables
       (list (string-append "LDFLAGS=-Wl,-rpath=" %output "/lib"))))
    (home-page "https://www.netfilter.org/projects/iptables/index.html")
    (synopsis "Program to configure the Linux IP packet filtering rules")
    (description
     "iptables is the userspace command line program used to configure the
Linux 2.4.x and later IPv4 packet filtering ruleset (firewall).  It is targeted at
system administrators.  Since Network Address Translation is also configured
from the packet filter ruleset, iptables is used for this, too.  The iptables
package also includes ip6tables.  ip6tables is used for configuring the IPv6
packet filter.")
    (license license:gpl2+)))

(define-public ebtables
  (package
    (name "ebtables")
    (version "2.0.10-4")
    (source (origin
             (method url-fetch)
             (uri (string-append
                   "mirror://netfilter.org/ebtables/ebtables-v"
                   version ".tar.gz"))
             (sha256
              (base32
               "0pa5ljlk970yfyhpf3iqwfpbc30j8mgn90fapw9cfz909x47nvyw"))))
    (build-system gnu-build-system)
    (arguments
     '(#:tests? #f                      ; no test suite
       #:make-flags
       (let* ((out (assoc-ref %outputs "out"))
              (bin (string-append out "/sbin"))
              (lib (string-append out "/lib"))
              (man (string-append out "/share/man"))
              (iptables   (assoc-ref %build-inputs "iptables"))
              (ethertypes (string-append iptables "/etc/ethertypes")))
         (list (string-append "LIBDIR=" lib)
               (string-append "MANDIR=" man)
               (string-append "BINDIR=" bin)
               (string-append "ETHERTYPESFILE=" ethertypes)
               ;; With the default CFLAGS, it falis with:
               ;;   communication.c:259:58: error: variable ‘ret’ set but not
               ;;   used [-Werror=unused-but-set-variable]
               "CFLAGS=-Wall"))
       #:phases
       (modify-phases %standard-phases
         (replace 'configure
           ;; no configure script
           (lambda _
             (substitute* "Makefile"
               ;; Remove user and group options from install commands,
               ;; otherwise it fails with: invalid user 'root'.
               (("-o root -g root") "")
               ;; Remove 'ethertypes' from the install target.
               (("install: .*")
                "install: $(MANDIR)/man8/ebtables.8 exec scripts\n"))
             #t)))))
    (inputs
     `(("perl" ,perl)
       ("iptables" ,iptables)))
    (synopsis "Ethernet bridge frame table administration")
    (home-page "http://ebtables.netfilter.org/")
    (description
     "ebtables is an application program used to set up and maintain the
tables of rules (inside the Linux kernel) that inspect Ethernet frames.  It is
analogous to the iptables application, but less complicated, due to the fact
that the Ethernet protocol is much simpler than the IP protocol.")
    (license license:gpl2+)))

(define-public iproute
  (package
    (name "iproute2")
    (version "4.13.0")
    (source (origin
              (method url-fetch)
              (uri (string-append
                    "mirror://kernel.org/linux/utils/net/iproute2/iproute2-"
                    version ".tar.xz"))
              (sha256
               (base32
                "0l2w84cwr54gaw3cbxijf614l76hx8mgcz57v81rwl68z3nq3yww"))))
    (build-system gnu-build-system)
    (arguments
     `(#:tests? #f                                ; no test suite
       #:make-flags (let ((out (assoc-ref %outputs "out")))
                      (list "DESTDIR="
                            (string-append "BASH_COMPDIR=" out
                                           "/etc/bash_completion.d")
                            (string-append "LIBDIR=" out "/lib")
                            (string-append "HDRDIR=" out "/include")
                            (string-append "SBINDIR=" out "/sbin")
                            (string-append "CONFDIR=" out "/etc")
                            (string-append "DOCDIR=" out "/share/doc/"
                                           ,name "-" ,version)
                            (string-append "MANDIR=" out "/share/man")))
       #:phases (modify-phases %standard-phases
                  (add-before 'install 'pre-install
                    (lambda _
                      ;; Don't attempt to create /var/lib/arpd.
                      (substitute* "Makefile"
                        (("^.*ARPDDIR.*$") "")))))))
    (inputs
     `(("iptables" ,iptables)
       ("db4" ,bdb)))
    (native-inputs
     `(("pkg-config" ,pkg-config)
       ("flex" ,flex)
       ("bison" ,bison)))
    (home-page
     "https://wiki.linuxfoundation.org/networking/iproute2")
    (synopsis
     "Utilities for controlling TCP/IP networking and traffic in Linux")
    (description
     "Iproute2 is a collection of utilities for controlling TCP/IP networking
and traffic with the Linux kernel.  The most important of these are
@command{ip}, which configures IPv4 and IPv6, and @command{tc} for traffic
control.

Most network configuration manuals still refer to ifconfig and route as the
primary network configuration tools, but ifconfig is known to behave
inadequately in modern network environments, and both should be deprecated.")
    (license license:gpl2+)))

;; There are two packages for net-tools. The first, net-tools, is more recent
;; and probably safer to use with untrusted inputs (i.e. the internet).  The
;; second, net-tools-for-tests, is relatively old and buggy. It can be used in
;; package test suites and should never be referred to by a built package. Use
;; #:disallowed-references to enforce this.
;;
;; When we are able to rebuild many packages (i.e. core-updates), we can update
;; net-tools-for-tests if appropriate.
;;
;; See <https://bugs.gnu.org/27811> for more information.
(define-public net-tools
  ;; XXX: This package is basically unmaintained, but it provides a few
  ;; commands not yet provided by Inetutils, such as 'route', so we have to
  ;; live with it.
  (let ((commit "479bb4a7e11a4084e2935c0a576388f92469225b")
        (revision "0"))
    (package
      (name "net-tools")
      (version (string-append "1.60-" revision "." (string-take commit 7)))
      (source (origin
               (method url-fetch)
               (uri (string-append "https://sourceforge.net/code-snapshots/git/"
                                   "n/ne/net-tools/code.git/net-tools-code-"
                                   commit ".zip"))
               (file-name (string-append name "-" version ".zip"))
               (sha256
                (base32
                 "0hz9fda9d78spp774b6rr5xaxav7cm4h0qcpxf70rvdbrf6qx7vy"))))
      (home-page "http://net-tools.sourceforge.net/")
      (build-system gnu-build-system)
      (arguments
       '(#:modules ((guix build gnu-build-system)
                    (guix build utils)
                    (srfi srfi-1)
                    (srfi srfi-26))
         #:phases
         (modify-phases %standard-phases
           (replace 'configure
             (lambda* (#:key outputs #:allow-other-keys)
               (let ((out (assoc-ref outputs "out")))
                 (mkdir-p (string-append out "/bin"))
                 (mkdir-p (string-append out "/sbin"))

                 ;; Pretend we have everything...
                 (system "yes | make config")

                 ;; ... except for the things we don't have.
                 ;; HAVE_AFDECnet requires libdnet, which we don't have.
                 ;; HAVE_HWSTRIP and HAVE_HWTR require kernel headers
                 ;; that have been removed.
                 ;; XXX SELINUX and AFBLUETOOTH are removed for now, but we should
                 ;; think about adding them later.
                 (substitute* '("config.make" "config.h")
                   (("^.*HAVE_(AFDECnet|HWSTRIP|HWTR|SELINUX|AFBLUETOOTH)[ =]1.*$")
                    "")))))
           (add-after 'install 'remove-redundant-commands
             (lambda* (#:key outputs #:allow-other-keys)
               ;; Remove commands and man pages redundant with Inetutils.
               (let* ((out (assoc-ref outputs "out"))
                      (dup (append-map (cut find-files out <>)
                                       '("^hostname"
                                         "^(yp|nis|dns)?domainname"))))
                 (for-each delete-file dup)
                 #t))))
         ;; Binaries that depend on libnet-tools.a don't declare that
         ;; dependency, making it parallel-unsafe.
         #:parallel-build? #f

         #:tests? #f                                ; no test suite
         #:make-flags (let ((out (assoc-ref %outputs "out")))
                        (list "CC=gcc"
                              (string-append "BASEDIR=" out)
                              (string-append "INSTALLNLSDIR=" out "/share/locale")
                              (string-append "mandir=/share/man")))))
      (native-inputs `(("gettext" ,gettext-minimal)
                       ("unzip" ,unzip)))
      (synopsis "Tools for controlling the network subsystem in Linux")
      (description
       "This package includes the important tools for controlling the network
subsystem of the Linux kernel.  This includes arp, ifconfig, netstat, rarp and
route.  Additionally, this package contains utilities relating to particular
network hardware types (plipconfig, slattach) and advanced aspects of IP
configuration (iptunnel, ipmaddr).")
      (license license:gpl2+))))

(define-public net-tools-for-tests
  (hidden-package (package (inherit net-tools)
    (version "1.60")
    ;; Git depends on net-tools-for-tests via GnuTLS, so we can't use git-fetch
    ;; here.  We should find a better workaround for this problem so that we can
    ;; use the latest upstream source.
    (source (origin
             (method url-fetch)
             (uri (list (string-append
                         "mirror://sourceforge/net-tools/net-tools-"
                         version ".tar.bz2")
                        (string-append
                         "http://distro.ibiblio.org/rootlinux/rootlinux-ports"
                         "/base/net-tools/net-tools-1.60.tar.bz2")))
             (sha256
              (base32
               "0yvxrzk0mzmspr7sa34hm1anw6sif39gyn85w4c5ywfn8inxvr3s"))
             (patches (search-patches "net-tools-bitrot.patch"))))
    (build-system gnu-build-system)
    (arguments
     '(#:modules ((guix build gnu-build-system)
                  (guix build utils)
                  (srfi srfi-1)
                  (srfi srfi-26))
       #:phases (alist-cons-after
                 'unpack 'patch
                 (lambda* (#:key inputs #:allow-other-keys)
                   (define (apply-patch file)
                     (zero? (system* "patch" "-p1" "--force"
                                     "--input" file)))

                   (let ((patch.gz (assoc-ref inputs "patch")))
                     (format #t "applying Debian patch set '~a'...~%"
                             patch.gz)
                     (system (string-append "gunzip < " patch.gz " > the-patch"))
                     (and (apply-patch "the-patch")
                          (for-each apply-patch
                                    (find-files "debian/patches"
                                                "\\.patch")))))
                 (alist-replace
                  'configure
                  (lambda* (#:key outputs #:allow-other-keys)
                    (let ((out (assoc-ref outputs "out")))
                      (mkdir-p (string-append out "/bin"))
                      (mkdir-p (string-append out "/sbin"))

                      ;; Pretend we have everything...
                      (system "yes | make config")

                      ;; ... except for the things we don't have.
                      ;; HAVE_AFDECnet requires libdnet, which we don't have.
                      ;; HAVE_HWSTRIP and HAVE_HWTR require kernel headers
                      ;; that have been removed.
                      (substitute* '("config.make" "config.h")
                        (("^.*HAVE_(AFDECnet|HWSTRIP|HWTR)[ =]1.*$") ""))))
                  (alist-cons-after
                   'install 'remove-redundant-commands
                   (lambda* (#:key outputs #:allow-other-keys)
                     ;; Remove commands and man pages redundant with
                     ;; Inetutils.
                     (let* ((out (assoc-ref outputs "out"))
                            (dup (append-map (cut find-files out <>)
                                             '("^hostname"
                                               "^(yp|nis|dns)?domainname"))))
                       (for-each delete-file dup)
                       #t))
                   %standard-phases)))

       ;; Binaries that depend on libnet-tools.a don't declare that
       ;; dependency, making it parallel-unsafe.
       #:parallel-build? #f

       #:tests? #f                                ; no test suite
       #:make-flags (let ((out (assoc-ref %outputs "out")))
                      (list "CC=gcc"
                            (string-append "BASEDIR=" out)
                            (string-append "INSTALLNLSDIR=" out "/share/locale")
                            (string-append "mandir=/share/man")))))

    ;; We added unzip to the net-tools package's native-inputs when
    ;; switching its source from a Git checkout to a zip archive.  We
    ;; need to specify the native-inputs here to keep unzip out of the
    ;; build of net-tools-for-tests, so that we don't have to rebuild
    ;; many packages on the master branch.  We can make
    ;; net-tools-for-tests inherit directly from net-tools in the next
    ;; core-updates cycle.
    (native-inputs `(("gettext" ,gettext-minimal)))

    ;; Use the big Debian patch set (the thing does not even compile out of
    ;; the box.)
    ;; XXX The patch is not actually applied, due to a bug in the 'patch' phase
    ;; above. However, this package variant is only used in GnuTLS's tests. It
    ;; will be adjusted when convenient for the build farm.
    ;; See <https://bugs.gnu.org/27811> for more information.
    (inputs `(("patch" ,(origin
                         (method url-fetch)
                         (uri
                          "http://ftp.de.debian.org/debian/pool/main/n/net-tools/net-tools_1.60-24.2.diff.gz")
                         (sha256
                          (base32
                           "0p93lsqx23v5fv4hpbrydmfvw1ha2rgqpn2zqbs2jhxkzhjc030p")))))))))

(define-public libcap
  (package
    (name "libcap")
    (version "2.25")
    (source (origin
             (method url-fetch)
             (uri (string-append
                   "mirror://kernel.org/linux/libs/security/linux-privs/"
                   "libcap2/libcap-" version ".tar.xz"))
             (sha256
              (base32
               "0qjiqc5pknaal57453nxcbz3mn1r4hkyywam41wfcglq3v2qlg39"))))
    (build-system gnu-build-system)
    (arguments '(#:phases
                 (modify-phases %standard-phases
                   (replace 'configure
                            ;; Add $libdir to the RUNPATH of executables.
                            (lambda _
                              (substitute* "Make.Rules"
                                (("LDFLAGS := #-g")
                                 (string-append "LDFLAGS := -Wl,-rpath="
                                                %output "/lib"))))))
                 #:tests? #f                      ; no 'check' target
                 #:make-flags (list "lib=lib"
                                    (string-append "prefix="
                                                   (assoc-ref %outputs "out"))
                                    "RAISE_SETFCAP=no")))
    (native-inputs `(("perl" ,perl)))
    (inputs `(("attr" ,attr)))
    (home-page "https://sites.google.com/site/fullycapable/")
    (synopsis "Library for working with POSIX capabilities")
    (description
     "Libcap2 provides a programming interface to POSIX capabilities on
Linux-based operating systems.")

    ;; License is BSD-3 or GPLv2, at the user's choice.
    (license license:gpl2)))

(define-public bridge-utils
  (package
    (name "bridge-utils")
    (version "1.5")
    (source (origin
             (method url-fetch)
             (uri (string-append "mirror://sourceforge/bridge/bridge/"
                                 "bridge-utils-" version ".tar.gz"))
             (sha256
              (base32
               "12367cwqmi0yqphi6j8rkx97q8hw52yq2fx4k0xfclkcizxybya2"))))
    (build-system gnu-build-system)

    ;; The tarball lacks all the generated files.
    (native-inputs `(("autoconf" ,autoconf)
                     ("automake" ,automake)))
    (arguments
     '(#:phases (alist-cons-after
                 'unpack 'bootstrap
                 (lambda _
                   ;; Fix "field ‘ip6’ has incomplete type" errors.
                   (substitute* "libbridge/libbridge.h"
                     (("#include <linux/if_bridge.h>")
                      "#include <linux/in6.h>\n#include <linux/if_bridge.h>"))

                   ;; Ensure that the entire build fails if one of the
                   ;; sub-Makefiles fails.
                   (substitute* "Makefile.in"
                     (("\\$\\(MAKE\\) \\$\\(MFLAGS\\) -C \\$\\$x ;")
                      "$(MAKE) $(MFLAGS) -C $$x || exit 1;"))

                   (zero? (system* "autoreconf" "-vf")))
                 %standard-phases)
       #:tests? #f))                              ; no 'check' target

    (home-page
     "http://www.linuxfoundation.org/collaborate/workgroups/networking/bridge")
    (synopsis "Manipulate Ethernet bridges")
    (description
     "Utilities for Linux's Ethernet bridging facilities.  A bridge is a way
to connect two Ethernet segments together in a protocol independent way.
Packets are forwarded based on Ethernet address, rather than IP address (like
a router).  Since forwarding is done at Layer 2, all protocols can go
transparently through a bridge.")
    (license license:gpl2+)))

(define-public libnl
  (package
    (name "libnl")
    (version "3.3.0")
    (source (origin
              (method url-fetch)
              (uri (string-append
                    "https://github.com/thom311/libnl/releases/download/"
                    "libnl" (string-join (string-split version #\.) "_")
                    "/libnl-" version ".tar.gz"))
              (sha256
               (base32
                "1r3lw3hjvqxi5zqyq2w1qadm3gisd9nlf71dkl4yplacmssnhm3h"))))
    (build-system gnu-build-system)
    (native-inputs
     `(("bison" ,bison)
       ("flex" ,flex)
       ("pkg-config" ,pkg-config)
       ("swig" ,swig)
       ("libnl3-doc"
        ,(origin
           (method url-fetch)
           (uri (string-append
                 "https://github.com/thom311/libnl/releases/download/libnl"
                 (string-join (string-split version #\.) "_")
                 "/libnl-doc-" version ".tar.gz"))
           (sha256
            (base32 "0srab805yj8wb13l64qjyp3mdbqapxg5vk46v3zlhhzpmxqw8j7r"))))))
    (inputs
     `(("python-2" ,python-2)
       ("python-3" ,python-3)))
    (outputs '("out" "doc" "python2" "python3"))
    (arguments
     `(#:modules ((guix build gnu-build-system)
                  (guix build utils)
                  (srfi srfi-1))
       #:phases
       (modify-phases %standard-phases
         (add-after 'install 'install-python
           (lambda* (#:key outputs #:allow-other-keys)
             (define (python-inst python)
               (let ((ldflags (format #f "LDFLAGS=-Wl,-rpath=~a/lib"
                                      (assoc-ref %outputs "out")))
                     (pyout (assoc-ref %outputs python)))
                 (and
                  (zero? (system (format #f "~a ~a setup.py build"
                                         ldflags python pyout)))
                  (zero?
                   (system (format #f "~a ~a setup.py install --prefix=~a"
                                   ldflags python pyout)))
                  (zero? (system* python "setup.py" "clean")))))
             (with-directory-excursion "./python"
               (every python-inst '("python2" "python3")))))
         (add-after 'install 'install-doc
           (lambda* (#:key inputs outputs #:allow-other-keys)
             (let ((dest (string-append (assoc-ref outputs "doc")
                                        "/share/doc/libnl")))
               (mkdir-p dest)
               (zero? (system* "tar" "xf" (assoc-ref inputs "libnl3-doc")
                               "--strip-components=1" "-C" dest))))))))
    (home-page "http://www.infradead.org/~tgr/libnl/")
    (synopsis "NetLink protocol library suite")
    (description
     "The libnl suite is a collection of libraries providing APIs to netlink
protocol based Linux kernel interfaces.  Netlink is an IPC mechanism primarily
between the kernel and user space processes.  It was designed to be a more
flexible successor to ioctl to provide mainly networking related kernel
configuration and monitoring interfaces.")

    ;; Most files are LGPLv2.1-only, but some are GPLv2-only (like
    ;; 'nl-addr-add.c'), so the result is GPLv2-only.
    (license license:gpl2)))

(define-public iw
  (package
    (name "iw")
    (version "4.9")
    (source (origin
              (method url-fetch)
              (uri (string-append
                    "mirror://kernel.org/software/network/iw/iw-"
                    version ".tar.xz"))
              (sha256
               (base32
                "1klpvv98bnx1zm6aqalnri2vd7w80scmdaxr2qnblb6mz82whk1j"))))
    (build-system gnu-build-system)
    (native-inputs `(("pkg-config" ,pkg-config)))
    (inputs `(("libnl" ,libnl)))
    (arguments
     `(#:make-flags (list (string-append "PREFIX=" (assoc-ref %outputs "out"))
                          "CC=gcc")
       #:phases (alist-delete 'configure %standard-phases)))
    (home-page "https://wireless.wiki.kernel.org/")
    (synopsis "Tool for configuring wireless devices")
    (description
     "iw is a new nl80211 based CLI configuration utility for wireless
devices.  It replaces @code{iwconfig}, which is deprecated.")
    (license license:isc)))

(define-public powertop
  (package
    (name "powertop")
    (version "2.8")
    (source
     (origin
       (method url-fetch)
       (uri (string-append
             "https://01.org/sites/default/files/downloads/powertop/powertop-"
             version ".tar.gz"))
       (sha256
        (base32
         "0nlwazxbnn0k6q5f5b09wdhw0f194lpzkp3l7vxansqhfczmcyx8"))))
    (build-system gnu-build-system)
    (arguments
     '(#:phases
       (modify-phases %standard-phases
         ;; TODO: Patch some hardcoded "wlan0" in calibrate/calibrate.cpp to
         ;; allow calibrating the network interface in GuixSD.
         (add-after 'unpack 'patch-absolute-file-names
           (lambda* (#:key inputs #:allow-other-keys)
             (let ((kmod (assoc-ref inputs "kmod")))
               (substitute* (find-files "src" "\\.cpp$")
                 ;; Give the right 'modprobe' file name so that essential
                 ;; modules such as msr.ko can be loaded.
                 (("/sbin/modprobe") (string-append kmod "/bin/modprobe"))
                 ;; These programs are only needed to calibrate, so using
                 ;; relative file names avoids adding extra inputs.  When they
                 ;; are missing powertop gracefully handles it.
                 (("/usr/bin/hcitool") "hcitool")
                 (("/usr/bin/xset") "xset")
                 (("/usr/sbin/hciconfig") "hciconfig"))
               #t))))))
    (inputs
     `(("kmod" ,kmod)
       ("libnl" ,libnl)
       ("ncurses" ,ncurses)
       ("pciutils" ,pciutils)
       ("zlib" ,zlib)))
    (native-inputs
     `(("pkg-config" ,pkg-config)))
    (home-page "https://01.org/powertop/")
    (synopsis "Analyze power consumption on Intel-based laptops")
    (description
     "PowerTOP is a Linux tool to diagnose issues with power consumption and
power management.  In addition to being a diagnostic tool, PowerTOP also has
an interactive mode where the user can experiment various power management
settings for cases where the operating system has not enabled these
settings.")
    (license license:gpl2)))

(define-public aumix
  (package
    (name "aumix")
    (version "2.9.1")
    (source (origin
              (method url-fetch)
              (uri (string-append
                    "http://www.jpj.net/~trevor/aumix/releases/aumix-"
                    version ".tar.bz2"))
              (sha256
               (base32
                "0a8fwyxnc5qdxff8sl2sfsbnvgh6pkij4yafiln0fxgg6bal7knj"))))
    (build-system gnu-build-system)
    (inputs `(("ncurses" ,ncurses)))
    (home-page "http://www.jpj.net/~trevor/aumix.html")
    (synopsis "Audio mixer for X and the console")
    (description
     "Aumix adjusts an audio mixer from X, the console, a terminal,
the command line or a script.")
    (license license:gpl2+)))

(define-public iotop
  (package
    (name "iotop")
    (version "0.6")
    (source
     (origin
       (method url-fetch)
       (uri (string-append "http://guichaz.free.fr/iotop/files/iotop-"
                           version ".tar.gz"))
       (sha256 (base32
                "1kp8mqg2pbxq4xzpianypadfxcsyfgwcaqgqia6h9fsq6zyh4z0s"))))
    (build-system python-build-system)
    (arguments
     ;; The setup.py script expects python-2.
     `(#:python ,python-2
       ;; There are currently no checks in the package.
       #:tests? #f))
    (native-inputs `(("python" ,python-2)))
    (home-page "http://guichaz.free.fr/iotop/")
    (synopsis
     "Displays the IO activity of running processes")
    (description
     "Iotop is a Python program with a top like user interface to show the
processes currently causing I/O.")
    (license license:gpl2+)))

(define-public fuse
  (package
    (name "fuse")
    (version "2.9.7")
    (source (origin
              (method url-fetch)
              (uri (string-append "https://github.com/libfuse/libfuse/releases/"
                                  "download/fuse-" version
                                  "/fuse-" version ".tar.gz"))
              (sha256
               (base32
                "0x486nri30f7cgy0acj87v9sjxsjrr0cymrvw4h3r0sgmp8k4943"))
              (patches (search-patches "fuse-overlapping-headers.patch"))))
    (build-system gnu-build-system)
    (inputs `(("util-linux" ,util-linux)))
    (arguments
     '(#:configure-flags (list (string-append "MOUNT_FUSE_PATH="
                                              (assoc-ref %outputs "out")
                                              "/sbin")
                               (string-append "INIT_D_PATH="
                                              (assoc-ref %outputs "out")
                                              "/etc/init.d")

                               ;; The rule makes /dev/fuse 666.
                               (string-append "UDEV_RULES_PATH="
                                              (assoc-ref %outputs "out")
                                              "/lib/udev/rules.d"))
      #:phases (alist-cons-before
                'build 'set-file-names
                (lambda* (#:key inputs #:allow-other-keys)
                  ;; libfuse calls out to mount(8) and umount(8).  Make sure
                  ;; it refers to the right ones.
                  (substitute* '("lib/mount_util.c" "util/mount_util.c")
                    (("/bin/(u?)mount" _ maybe-u)
                     (string-append (assoc-ref inputs "util-linux")
                                    "/bin/" maybe-u "mount")))
                  (substitute* '("util/mount.fuse.c")
                    (("/bin/sh")
                     (which "sh")))

                  ;; This hack leads libfuse to search for 'fusermount' in
                  ;; $PATH, where it may find a setuid-root binary, instead of
                  ;; trying solely $out/sbin/fusermount and failing because
                  ;; it's not setuid.
                  (substitute* "lib/Makefile"
                    (("-DFUSERMOUNT_DIR=[[:graph:]]+")
                     "-DFUSERMOUNT_DIR=\\\"/var/empty\\\"")))
                %standard-phases)))
    (home-page "https://github.com/libfuse/libfuse")
    (synopsis "Support file systems implemented in user space")
    (description
     "As a consequence of its monolithic design, file system code for Linux
normally goes into the kernel itself---which is not only a robustness issue,
but also an impediment to system extensibility.  FUSE, for \"file systems in
user space\", is a kernel module and user-space library that tries to address
part of this problem by allowing users to run file system implementations as
user-space processes.")
    (license (list license:lgpl2.1                ;library
                   license:gpl2+))))              ;command-line utilities

(define-public unionfs-fuse
  (package
    (name "unionfs-fuse")
    (version "2.0")
    (source (origin
              (method url-fetch)
              (uri (string-append
                    "https://github.com/rpodgorny/unionfs-fuse/archive/v"
                    version ".tar.gz"))
              (file-name (string-append name "-" version ".tar.gz"))
              (sha256
               (base32
                "0hsn8l1iblvx27bpd4dvnvnbh9ri3sv2f9xzpsnfz3379kb7skgj"))))
    (build-system cmake-build-system)
    (native-inputs
     `(("python" ,python)
       ("python-pytest" ,python-pytest)))
    (inputs `(("fuse" ,fuse)))
    (arguments
     '(#:phases
       (modify-phases %standard-phases
         (replace 'check
           ;; Borrowed from the Makefile
           (lambda _ (zero? (system* "python3" "-m" "pytest")))))))
    (home-page "https://github.com/rpodgorny/unionfs-fuse")
    (synopsis "User-space union file system")
    (description
     "UnionFS-FUSE is a flexible union file system implementation in user
space, using the FUSE library.  Mounting a union file system allows you to
\"aggregate\" the contents of several directories into a single mount point.
UnionFS-FUSE additionally supports copy-on-write.")
    (license license:bsd-3)))

(define fuse-static
  (package (inherit fuse)
    (name "fuse-static")
    (source (origin (inherit (package-source fuse))
              (modules '((guix build utils)))
              (snippet
               ;; Normally libfuse invokes mount(8) so that /etc/mtab is
               ;; updated.  Change calls to 'mtab_needs_update' to 0 so that
               ;; it doesn't do that, allowing us to remove the dependency on
               ;; util-linux (something that is useful in initrds.)
               '(substitute* '("lib/mount_util.c"
                               "util/mount_util.c")
                  (("mtab_needs_update[[:blank:]]*\\([a-z_]+\\)")
                   "0")
                  (("/bin/")
                   "")))))))

(define-public unionfs-fuse/static
  (package (inherit unionfs-fuse)
    (synopsis "User-space union file system (statically linked)")
    (name (string-append (package-name unionfs-fuse) "-static"))
    (source (origin (inherit (package-source unionfs-fuse))
              (modules '((guix build utils)))
              (snippet
               ;; Add -ldl to the libraries, because libfuse.a needs that.
               '(substitute* "src/CMakeLists.txt"
                  (("target_link_libraries(.*)\\)" _ libs)
                   (string-append "target_link_libraries"
                                  libs " dl)"))))))
    (arguments
     '(#:tests? #f
       #:configure-flags '("-DCMAKE_EXE_LINKER_FLAGS=-static")
       #:phases (alist-cons-after
                 'install 'post-install
                 (lambda* (#:key outputs #:allow-other-keys)
                   (let* ((out (assoc-ref outputs "out"))
                          (exe (string-append out "/bin/unionfs")))
                     ;; By default, 'unionfs' keeps references to
                     ;; $glibc/share/locale and similar stuff.  Remove them.
                     (remove-store-references exe)

                     ;; 'unionfsctl' has references to glibc as well.  Since
                     ;; we don't need it, remove it.
                     (delete-file (string-append out "/bin/unionfsctl"))
                     #t))
                 %standard-phases)))
    (inputs `(("fuse" ,fuse-static)))))

(define-public sshfs-fuse
  (package
    (name "sshfs-fuse")
    (version "2.10")
    (source (origin
              (method url-fetch)
              (uri (string-append "https://github.com/libfuse/sshfs/releases/"
                                  "download/sshfs-" version "/sshfs-" version
                                  ".tar.gz"))
              (sha256
               (base32
                "00fir2iykdx11g8nv5gijg0zjrp2g3ldypnv0yi6lq3h5pg5v13h"))))
    (build-system gnu-build-system)
    (inputs
     `(("fuse" ,fuse)
       ("glib" ,glib)))
    (native-inputs
     `(("pkg-config" ,pkg-config)))
    (home-page "https://github.com/libfuse/sshfs")
    (synopsis "Mount remote file systems over SSH")
    (description
     "This is a file system client based on the SSH File Transfer Protocol.
Since most SSH servers already support this protocol it is very easy to set
up: on the server side there's nothing to do; on the client side mounting the
file system is as easy as logging into the server with an SSH client.")
    (license license:gpl2+)))

(define-public archivemount
  (package
    (name "archivemount")
    (version "0.8.7")
    (source
     (origin
       (method url-fetch)
       (uri (string-append "http://www.cybernoia.de/software/archivemount/"
                           "archivemount-" version ".tar.gz"))
       (sha256
        (base32
         "1diiw6pnlnrnikn6l5ld92dx59lhrxjlqms8885vwbynsjl5q127"))))
    (build-system gnu-build-system)
    (inputs `(("fuse", fuse)
              ("libarchive", libarchive)))
    (native-inputs `(("pkg-config", pkg-config)))
    (home-page "http://www.cybernoia.de/software/archivemount")
    (synopsis "Tool for mounting archive files with FUSE")
    (description "archivemount is a FUSE-based file system for Unix variants,
including Linux.  Its purpose is to mount archives (i.e. tar, tar.gz, etc.) to a
mount point where it can be read from or written to as with any other file
system.  This makes accessing the contents of the archive, which may be
compressed, transparent to other programs, without decompressing them.")
    (license license:lgpl2.0+)))

(define-public numactl
  (package
    (name "numactl")
    (version "2.0.11")
    (source (origin
              (method url-fetch)
              (uri (string-append
                    "ftp://oss.sgi.com/www/projects/libnuma/download/numactl-"
                    version
                    ".tar.gz"))
              (sha256
               (base32
                "0qbqa9gac2vlahrngi553hws2mqgqdwv2lc69a3yx4gq6l90j325"))))
    (build-system gnu-build-system)
    (arguments
     '(;; There's a 'test' target, but it requires NUMA support in the kernel
       ;; to run, which we can't assume to have.
       #:tests? #f))

    ;; NUMA is apparently not supported on armhf, see
    ;; http://www.spinics.net/lists/linux-numa/msg01157.html
    (supported-systems (delete "armhf-linux" %supported-systems))
    (home-page "http://oss.sgi.com/projects/libnuma/")
    (synopsis "Tools for non-uniform memory access (NUMA) machines")
    (description
     "NUMA stands for Non-Uniform Memory Access, in other words a system whose
memory is not all in one place.  The numactl program allows you to run your
application program on specific CPU's and memory nodes.  It does this by
supplying a NUMA memory policy to the operating system before running your
program.

The package contains other commands, such as numademo, numastat and memhog.
The numademo command provides a quick overview of NUMA performance on your
system.")
    (license (list license:gpl2                   ;programs
                   license:lgpl2.1))))            ;library

(define-public kbd-neo
  (package
    (name "kbd-neo")
    (version "2486")
    (source
     (origin
       (method url-fetch)
       (uri (string-append "https://svn.neo-layout.org/!svn/bc/"
                           version "/linux/console/neo.map"))
       (file-name (string-append name "-" version ".map"))
       (sha256
        (base32
         "19mfrd31vzpsjiwc7pshxm0b0sz5dd17xrz6k079cy4im1vf0r4g"))))
    (build-system trivial-build-system)
    (arguments
     `(#:modules ((guix build utils))
       #:builder (begin
                   (use-modules (guix build utils))
                   (let ((out (string-append %output "/share/keymaps"))
                         (source (assoc-ref %build-inputs "source")))
                     (mkdir-p out)
                     (copy-file source (string-append out "/neo.map"))
                     #t))))
    (home-page "https://neo-layout.org")
    (synopsis "Neo2 console layout")
    (description
     "Kbd-neo provides the Neo2 keyboard layout for use with
@command{loadkeys(1)} from @code{kbd(4)}.")
    ;; The file is located in an svn directory, the entire content of
    ;; the directory is licensed as GPL3.
    (license license:gpl3+)))

(define-public kbd
  (package
    (name "kbd")
    (version "2.0.4")
    (source (origin
              (method url-fetch)
              (uri (string-append "mirror://kernel.org/linux/utils/kbd/kbd-"
                                  version ".tar.xz"))
              (sha256
               (base32
                "124swm93dm4ca0pifgkrand3r9gvj3019d4zkfxsj9djpvv0mnaz"))
              (modules '((guix build utils)))
              (snippet
               '(begin
                  (substitute* "tests/Makefile.in"
                    ;; The '%: %.in' rule incorrectly uses @VERSION@.
                    (("@VERSION@")
                     "[@]VERSION[@]"))
                  (substitute* '("src/unicode_start" "src/unicode_stop")
                    ;; Assume the Coreutils are in $PATH.
                    (("/usr/bin/tty")
                     "tty"))))))
    (build-system gnu-build-system)
    (arguments
     '(#:phases
       (modify-phases %standard-phases
         (add-before 'build 'pre-build
           (lambda* (#:key inputs #:allow-other-keys)
             (let ((gzip  (assoc-ref %build-inputs "gzip"))
                   (bzip2 (assoc-ref %build-inputs "bzip2")))
               (substitute* "src/libkeymap/findfile.c"
                 (("gzip")
                  (string-append gzip "/bin/gzip"))
                 (("bzip2")
                  (string-append bzip2 "/bin/bzip2"))))))
         (add-after 'install 'post-install
           (lambda* (#:key outputs #:allow-other-keys)
             ;; Make sure these programs find their comrades.
             (let* ((out (assoc-ref outputs "out"))
                    (bin (string-append out "/bin")))
               (for-each (lambda (prog)
                           (wrap-program (string-append bin "/" prog)
                             `("PATH" ":" prefix (,bin))))
                         '("unicode_start" "unicode_stop"))))))))
    (inputs `(("check" ,check)
              ("gzip" ,gzip)
              ("bzip2" ,bzip2)
              ("pam" ,linux-pam)))
    (native-search-paths
     (list (search-path-specification
            (variable "LOADKEYS_KEYMAP_PATH")
            ;; Append ‘/**’ to recursively search all directories.  One can then
            ;; run (for example) ‘loadkeys en-latin9’ instead of having to find
            ;; and type ‘i386/colemak/en-latin9’ on a mislabelled keyboard.
            (files (list "share/keymaps/**")))))
    (native-inputs `(("pkg-config" ,pkg-config)))
    (home-page "http://kbd-project.org/")
    (synopsis "Linux keyboard utilities and keyboard maps")
    (description
     "This package contains keytable files and keyboard utilities compatible
for systems using the Linux kernel.  This includes commands such as
'loadkeys', 'setfont', 'kbdinfo', and 'chvt'.")
    (license license:gpl2+)))

(define-public inotify-tools
  (package
    (name "inotify-tools")
    (version "3.13")
    (source (origin
              (method url-fetch)
              (uri (string-append
                    "mirror://sourceforge/inotify-tools/inotify-tools/"
                    version "/inotify-tools-" version ".tar.gz"))
              (sha256
               (base32
                "0icl4bx041axd5dvhg89kilfkysjj86hjakc7bk8n49cxjn4cha6"))))
    (build-system gnu-build-system)
    (home-page "http://inotify-tools.sourceforge.net/")
    (synopsis "Monitor file accesses")
    (description
     "The inotify-tools packages provides a C library and command-line tools
to use Linux' inotify mechanism, which allows file accesses to be monitored.")
    (license license:gpl2+)))

(define-public kmod
  (package
    (name "kmod")
    (version "24")
    (source (origin
              (method url-fetch)
              (uri
               (string-append "mirror://kernel.org/linux/utils/kernel/kmod/"
                              "kmod-" version ".tar.xz"))
              (sha256
               (base32
                "15xkkkzvca9flvkm48gkh8y8f13vlm3sl7nz9ydc7b3jy4fqs2v1"))
              (patches (search-patches "kmod-module-directory.patch"))))
    (build-system gnu-build-system)
    (native-inputs
     `(("pkg-config" ,pkg-config)))
    (inputs
     `(("xz" ,xz)
       ("zlib" ,zlib)))
    (arguments
     `(#:tests? #f ; FIXME: Investigate test failures
       #:configure-flags '("--with-xz" "--with-zlib")
       #:phases (alist-cons-after
                 'install 'install-modprobe&co
                 (lambda* (#:key outputs #:allow-other-keys)
                   (let* ((out (assoc-ref outputs "out"))
                          (bin (string-append out "/bin")))
                     (for-each (lambda (tool)
                                 (symlink "kmod"
                                          (string-append bin "/" tool)))
                               '("insmod" "rmmod" "lsmod" "modprobe"
                                 "modinfo" "depmod"))))
                 %standard-phases)))
    (home-page "https://www.kernel.org/")
    (synopsis "Kernel module tools")
    (description "Kmod is a set of tools to handle common tasks with Linux
kernel modules like insert, remove, list, check properties, resolve
dependencies and aliases.

These tools are designed on top of libkmod, a library that is shipped with
kmod.  The aim is to be compatible with tools, configurations and indices
from the module-init-tools project.")
    (license license:gpl2+))) ; library under lgpl2.1+

(define-public eudev
  ;; The post-systemd fork, maintained by Gentoo.
  (package
    (name "eudev")
    (version "3.2.2")
    (source (origin
              (method url-fetch)
              (uri (string-append
                    "http://dev.gentoo.org/~blueness/eudev/eudev-"
                    version ".tar.gz"))
              (sha256
               (base32
                "0qqgbgpm5wdllk0s04pf80nwc8pr93xazwri1bylm1f15zn5ck1y"))
              (patches (search-patches "eudev-rules-directory.patch"))))
    (build-system gnu-build-system)
    (arguments
     '(#:phases (modify-phases %standard-phases
                  (add-after 'install 'build-hwdb
                    (lambda* (#:key outputs #:allow-other-keys)
                      ;; Build OUT/etc/udev/hwdb.bin.  This allows 'lsusb' and
                      ;; similar tools to display product names.
                      (let ((out (assoc-ref outputs "out")))
                        (zero? (system* (string-append out "/bin/udevadm")
                                        "hwdb" "--update"))))))))
    (native-inputs
     `(("pkg-config" ,pkg-config)
       ("perl" ,perl)
       ("gperf" ,gperf)))
    (inputs
     ;; When linked against libblkid, eudev can populate /dev/disk/by-label
     ;; and similar; it also installs the '60-persistent-storage.rules' file,
     ;; which contains the rules to do that.
     `(("util-linux" ,util-linux)                 ;for blkid
       ("kmod" ,kmod)))
    (home-page "https://wiki.gentoo.org/wiki/Project:Eudev")
    (synopsis "Userspace device management")
    (description "Udev is a daemon which dynamically creates and removes
device nodes from /dev/, handles hotplug events and loads drivers at boot
time.")
    (license license:gpl2+)))

(define-public eudev-with-hwdb
  (deprecated-package "eudev-with-hwdb" eudev))

(define-public lvm2
  (package
    (name "lvm2")
    (version "2.02.171")
    (source (origin
              (method url-fetch)
              (uri (string-append "ftp://sources.redhat.com/pub/lvm2/releases/LVM2."
                                  version ".tgz"))
              (sha256
               (base32
                "0r4r9fsvpj9hjmf0zz7h4prz12r6y16jhjhsvk1sbfpsl88sf5dq"))
              (modules '((guix build utils)))
              (snippet
               '(begin
                  (use-modules (guix build utils))

                  ;; Honor sysconfdir.
                  (substitute* "make.tmpl.in"
                    (("confdir = .*$")
                     "confdir = @sysconfdir@\n")
                    (("DEFAULT_SYS_DIR = @DEFAULT_SYS_DIR@")
                     "DEFAULT_SYS_DIR = @sysconfdir@"))))
              (patches (search-patches "lvm2-static-link.patch"))))
    (build-system gnu-build-system)
    (native-inputs
     `(("pkg-config" ,pkg-config)
       ("procps" ,procps)))                       ;tests use 'pgrep'
    (inputs
     `(("udev" ,eudev)))
    (arguments
     '(#:phases
       (modify-phases %standard-phases
         (add-after 'configure 'set-makefile-shell
           (lambda _
             ;; Use 'sh', not 'bash', so that '. lib/utils.sh' works as
             ;; expected.
             (setenv "SHELL" (which "sh"))

             ;; Replace /bin/sh with the right file name.
             (patch-makefile-SHELL "make.tmpl")
             #t))
         (add-before 'strip 'make-objects-writable
           (lambda* (#:key outputs #:allow-other-keys)
             ;; Make compiled objects writable so they can be stripped.
             (let ((out (assoc-ref outputs "out")))
               (for-each (lambda (file)
                           (chmod file #o755))
                         (append
                           (find-files (string-append out "/lib"))
                           (find-files (string-append out "/sbin"))))
               #t))))

       #:configure-flags (list (string-append "--sysconfdir="
                                              (assoc-ref %outputs "out")
                                              "/etc/lvm")
                               "--enable-udev_sync"
                               "--enable-udev_rules"

                               ;; Make sure programs such as 'dmsetup' can
                               ;; find libdevmapper.so.
                               (string-append "LDFLAGS=-Wl,-rpath="
                                              (assoc-ref %outputs "out")
                                              "/lib"))

       ;; The tests use 'mknod', which requires root access.
       #:tests? #f))
    (home-page "https://sourceware.org/lvm2/")
    (synopsis "Logical volume management for Linux")
    (description
     "LVM2 is the logical volume management tool set for Linux-based systems.
This package includes the user-space libraries and tools, including the device
mapper.  Kernel components are part of Linux-libre.")

    ;; Libraries (liblvm2, libdevmapper) are LGPLv2.1.
    ;; Command-line tools are GPLv2.
    (license (list license:gpl2 license:lgpl2.1))))

(define-public lvm2-static
  (package
    (inherit lvm2)
    (name "lvm2-static")

    ;; Propagate udev because libdevmapper.a depends on libudev.
    (inputs (alist-delete "udev" (package-inputs lvm2)))
    (propagated-inputs `(("udev" ,eudev)))

    (arguments
     (substitute-keyword-arguments (package-arguments lvm2)
       ((#:configure-flags flags '())
        ;; LVM2 doesn't use Libtool, hence the custom option.
        `(cons "--enable-static_link" ,flags))))
    (synopsis "Logical volume management for Linux (statically linked)")))

(define-public wireless-tools
  (package
    (name "wireless-tools")
    (version "30.pre9")
    (source (origin
              (method url-fetch)
              (uri (string-append "http://www.hpl.hp.com/personal/Jean_Tourrilhes/Linux/wireless_tools."
                                  version ".tar.gz"))
              (sha256
               (base32
                "0qscyd44jmhs4k32ggp107hlym1pcyjzihiai48xs7xzib4wbndb"))
              (snippet
               '(begin
                  ;; Remove the older header files that are not free software.
                  (for-each (lambda (n)
                              (delete-file (format #f "wireless.~a.h" n)))
                            '(10 11 12 13 14 15 16 17 18 19 20))
                  #t))))
    (build-system gnu-build-system)
    (arguments
     `(#:make-flags
       (list (string-append "PREFIX=" %output)
             (string-append "INSTALL_MAN=" %output "/share/man")
             (string-append "LDFLAGS=-Wl,-rpath=" %output "/lib")
             "BUILD_STATIC=")
       #:phases (modify-phases %standard-phases
                  (delete 'configure))
       #:tests? #f))
    (synopsis "Tools for manipulating Linux Wireless Extensions")
    (description "Wireless Tools are used to manipulate the now-deprecated
Linux Wireless Extensions; consider using 'iw' instead.  The Wireless
Extension was an interface allowing you to set Wireless LAN specific
parameters and get the specific stats.  It is deprecated in favor the nl80211
interface.")
    (home-page "http://www.hpl.hp.com/personal/Jean_Tourrilhes/Linux/Tools.html")
    ;; wireless.21.h and wireless.22.h are distributed under lgpl2.1+, the
    ;; other files are distributed under gpl2.
    (license (list license:gpl2 license:lgpl2.1+))))

(define-public crda
  (package
    (name "crda")
    (version "3.18")
    (source (origin
              (method url-fetch)
              (uri (string-append "mirror://kernel.org/software/network/crda/"
                                  "crda-" version ".tar.xz"))
              (sha256
               (base32
                "1gydiqgb08d9gbx4l6gv98zg3pljc984m50hmn3ysxcbkxkvkz23"))
              (patches (search-patches "crda-optional-gcrypt.patch"))))
    (build-system gnu-build-system)
    (arguments
     '(#:phases (modify-phases %standard-phases
                  (delete 'configure)
                  (add-before
                   'build 'no-werror-no-ldconfig
                   (lambda _
                     (substitute* "Makefile"
                       (("-Werror")  "")
                       (("ldconfig") "true"))
                     #t))
                  (add-before
                   'build 'set-regulator-db-file-name
                   (lambda* (#:key inputs #:allow-other-keys)
                     ;; Tell CRDA where to find our database.
                     (let ((regdb (assoc-ref inputs "wireless-regdb")))
                       (substitute* "crda.c"
                         (("\"/lib/crda/regulatory.bin\"")
                          (string-append "\"" regdb
                                         "/lib/crda/regulatory.bin\"")))
                       #t))))
       #:test-target "verify"
       #:make-flags (let ((out   (assoc-ref %outputs "out"))
                          (regdb (assoc-ref %build-inputs "wireless-regdb")))
                      (list "CC=gcc" "V=1"

                            ;; Disable signature-checking on 'regulatory.bin'.
                            ;; The reason is that this simplifies maintenance
                            ;; on our side (no need to manage a distro key
                            ;; pair), and we can guarantee integrity of
                            ;; 'regulatory.bin' by other means anyway, such as
                            ;; 'guix gc --verify'.  See
                            ;; <https://wireless.wiki.kernel.org/en/developers/regulatory/wireless-regdb>
                            ;; for a discssion.
                            "USE_OPENSSL=0"

                            (string-append "PREFIX=" out)
                            (string-append "SBINDIR=" out "/sbin/")
                            (string-append "UDEV_RULE_DIR="
                                           out "/lib/udev/rules.d")
                            (string-append "LDFLAGS=-Wl,-rpath="
                                           out "/lib -L.")
                            (string-append "REG_BIN=" regdb
                                           "/lib/crda/regulatory.bin")))))
    (native-inputs `(("pkg-config" ,pkg-config)
                     ("python" ,python-2)
                     ("wireless-regdb" ,wireless-regdb)))
    (inputs `(("libnl" ,libnl)))
    (home-page
     "https://wireless.wiki.kernel.org/en/developers/Regulatory/CRDA")
    (synopsis "Central regulatory domain agent (CRDA) for WiFi")
    (description
     "The Central Regulatory Domain Agent (CRDA) acts as the udev helper for
communication between the kernel Linux and user space for regulatory
compliance.")
    (license license:copyleft-next)))

(define-public wireless-regdb
  (package
    (name "wireless-regdb")
    (version "2017.03.07")
    (source (origin
              (method url-fetch)
              (uri (string-append
                    "mirror://kernel.org/software/network/wireless-regdb/"
                    "wireless-regdb-" version ".tar.xz"))
              (sha256
               (base32
                "1f9mcp78sdd4sci6v32vxfcl1rfjpv205jisz1p93kkfnaisy7ip"))

              ;; We're building 'regulatory.bin' by ourselves.
              (snippet '(delete-file "regulatory.bin"))))
    (build-system gnu-build-system)
    (arguments
     '(#:phases (modify-phases %standard-phases
                  (delete 'configure))

       ;; The 'all' target of the makefile depends on $(REGDB_CHANGED), which
       ;; is computed and can be equal to 'maintainer-clean'; when that
       ;; happens, we can end up deleting the 'regulatory.bin' file that we
       ;; just built.  Thus, build things sequentially.
       #:parallel-build? #f

       #:tests? #f                                ;no tests
       #:make-flags (let ((out (assoc-ref %outputs "out")))
                      (list (string-append "PREFIX=" out)
                            (string-append "LSB_ID=GuixSD")
                            (string-append "DISTRO_PUBKEY=/dev/null")
                            (string-append "DISTRO_PRIVKEY=/dev/null")
                            (string-append "REGDB_PUBKEY=/dev/null")

                            ;; Leave that empty so that db2bin.py doesn't try
                            ;; to sign 'regulatory.bin'.  This allows us to
                            ;; avoid managing a key pair for the whole distro.
                            (string-append "REGDB_PRIVKEY=")))))
    (native-inputs `(("python" ,python-2)))
    (home-page
     "https://wireless.wiki.kernel.org/en/developers/regulatory/wireless-regdb")
    (synopsis "Wireless regulatory database")
    (description
     "This package contains the wireless regulatory database Central
Regulatory Database Agent (CRDA) daemon.  The database contains information on
country-specific regulations for the wireless spectrum.")
    (license license:isc)))

(define-public lm-sensors
  (package
    (name "lm-sensors")
    (version "3.4.0")
    (source (origin
              (method url-fetch)
              (uri (list (string-append
                           "https://github.com/groeck/lm-sensors/archive/V"
                           (string-join (string-split version #\.) "-")
                           ".tar.gz")))
              (file-name (string-append name "-" version ".tar.gz"))
              (sha256
               (base32
                "0knb09s9lvx0wzfsaizx3xq58q6kllqf7nkbwvir0wkgn31c2d73"))
              (patches (search-patches "lm-sensors-hwmon-attrs.patch"))))
    (build-system gnu-build-system)
    (inputs `(("rrdtool" ,rrdtool)
              ("perl" ,perl)
              ("kmod" ,kmod)
              ("gnuplot" ,gnuplot)))
    (native-inputs `(("pkg-config" ,pkg-config)
                     ("flex" ,flex)
                     ("bison" ,bison)
                     ("which" ,which)))
    (arguments
     `(#:tests? #f  ; no 'check' target
       #:make-flags (list (string-append "PREFIX=" %output)
                          (string-append "ETCDIR=" %output "/etc")
                          (string-append "MANDIR=" %output "/share/man"))
       #:phases
       (alist-delete
        'configure
        (alist-cons-before
         'build 'patch-exec-paths
         (lambda* (#:key inputs outputs #:allow-other-keys)
           (substitute* "prog/detect/sensors-detect"
             (("`uname")
              (string-append "`" (assoc-ref inputs "coreutils")
                             "/bin/uname"))
             (("(`|\")modprobe" all open-quote)
              (string-append open-quote
                             (assoc-ref inputs "kmod")
                             "/bin/modprobe")))
           (substitute* '("prog/pwm/pwmconfig"
                          "prog/pwm/fancontrol")
             (("gnuplot")
              (string-append (assoc-ref inputs "gnuplot")
                             "/bin/gnuplot"))
             (("cat ")
              (string-append (assoc-ref inputs "coreutils")
                             "/bin/cat "))
             (("egrep ")
              (string-append (assoc-ref inputs "grep")
                             "/bin/egrep "))
             (("sed -e")
              (string-append (assoc-ref inputs "sed")
                             "/bin/sed -e"))
             (("cut -d")
              (string-append (assoc-ref inputs "coreutils")
                             "/bin/cut -d"))
             (("sleep ")
              (string-append (assoc-ref inputs "coreutils")
                             "/bin/sleep "))
             (("readlink -f")
              (string-append (assoc-ref inputs "coreutils")
                             "/bin/readlink -f"))))
         %standard-phases))))
    (home-page "http://jdelvare.nerim.net/devel.html#lmsensors")
    (synopsis "Utilities to read temperature/voltage/fan sensors")
    (description
     "Lm-sensors is a hardware health monitoring package for Linux.  It allows
you to access information from temperature, voltage, and fan speed sensors.
It works with most newer systems.")
    (license license:gpl2+)))

(define-public i2c-tools
  (package
    (name "i2c-tools")
    (version "3.1.1")
    (source (origin
              (method url-fetch)
              (uri (string-append
                    "http://jdelvare.nerim.net/mirror/i2c-tools/i2c-tools-"
                    version ".tar.bz2"))
              (sha256
               (base32
                "000pvg995qy1b15ks59gd0klri55hb33kqpg5czy84hw1pbdgm0l"))))
    (build-system gnu-build-system)
    (arguments
     `(#:tests? #f  ; no 'check' target
       #:make-flags (list (string-append "prefix=" %output)
                          "CC=gcc")
       ;; no configure script
       #:phases (alist-delete 'configure %standard-phases)))
    (inputs
     `(("perl" ,perl)))
    (home-page "http://jdelvare.nerim.net/devel.html#i2ctools")
    (synopsis "I2C tools for Linux")
    (description
     "The i2c-tools package contains a heterogeneous set of I2C tools for
Linux: a bus probing tool, a chip dumper, register-level SMBus access helpers,
EEPROM decoding scripts, EEPROM programming tools, and a python module for
SMBus access.")
    (license license:gpl2+)))

(define-public xsensors
  (package
    (name "xsensors")
    (version "0.70")
    (source (origin
              (method url-fetch)
              (uri (string-append
                    "http://www.linuxhardware.org/xsensors/xsensors-"
                    version ".tar.gz"))
              (sha256
               (base32
                "1siplsfgvcxamyqf44h71jx6jdfmvhfm7mh0y1q8ps4zs6pj2zwh"))))
    (build-system gnu-build-system)
    (inputs `(("lm-sensors" ,lm-sensors)
              ("gtk" ,gtk+-2)))
    (native-inputs `(("pkg-config" ,pkg-config)))
    (arguments
     `(#:phases (alist-cons-before
                 'configure 'enable-deprecated
                 (lambda _
                   (substitute* "src/Makefile.in"
                     (("-DGDK_DISABLE_DEPRECATED") "")
                     (("-DGTK_DISABLE_DEPRECATED") "")))
                 (alist-cons-before
                  'configure 'remove-Werror
                  (lambda _
                    (substitute* '("configure" "src/Makefile.in")
                      (("-Werror") "")))
                  %standard-phases))))
    (home-page "http://www.linuxhardware.org/xsensors/")
    (synopsis "Hardware health information viewer")
    (description
     "Xsensors reads data from the libsensors library regarding hardware
health such as temperature, voltage and fan speed and displays the information
in a digital read-out.")
    (license license:gpl2+)))

(define-public perf
  (package
    (name "perf")
    (version (package-version linux-libre))
    (source (package-source linux-libre))
    (build-system gnu-build-system)
    (arguments
     '(#:phases (alist-replace
                 'configure
                 (lambda* (#:key inputs #:allow-other-keys)
                   (setenv "SHELL_PATH" (which "bash"))
                   (chdir "tools/perf"))
                 %standard-phases)
       #:make-flags (list (string-append "DESTDIR="
                                         (assoc-ref %outputs "out"))
                          "WERROR=0"

                          ;; By default, 'config/Makefile' uses lib64 on
                          ;; x86_64.  Work around that.
                          "lib=lib")
       #:tests? #f))                              ;no tests
    (native-inputs
     `(("pkg-config" ,pkg-config)
       ("bison" ,bison)
       ("flex" ,flex)

       ;; There are build scripts written in these languages.
       ("perl" ,perl)
       ("python" ,python-2)))
    (inputs
     `(("slang" ,slang)                        ;for the interactive TUI
       ;; ("newt" ,newt)
       ("python" ,python-2)                    ;'perf' links against libpython
       ("elfutils" ,elfutils)
       ("libiberty" ,libiberty)      ;used alongside BDF for symbol demangling

       ;; Documentation.
       ("libxml2" ,libxml2)                       ;for $XML_CATALOG_FILES
       ("docbook-xsl" ,docbook-xsl)
       ("xmlto" ,xmlto)
       ("asciidoc" ,asciidoc)))
    (home-page "https://perf.wiki.kernel.org/")
    (synopsis "Linux profiling with performance counters")
    (description
     "perf is a tool suite for profiling using hardware performance counters,
with support in the Linux kernel.  perf can instrument CPU performance
counters, tracepoints, kprobes, and uprobes (dynamic tracing).  It is capable
of lightweight profiling.  This package contains the user-land tools and in
particular the 'perf' command.")
    (license (package-license linux-libre))))

(define-public pflask
  (package
    (name "pflask")
    (version "0.2")
    (source (origin
              (method url-fetch)
              (uri (string-append "https://github.com/ghedo/pflask/archive/v"
                                  version ".tar.gz"))
              (file-name (string-append name "-" version ".tar.gz"))
              (sha256
               (base32
                "1g8fjj67dfkc2s0852l9vqi1pm61gp4rxbpzbzg780f5s5hd1fys"))))
    (build-system cmake-build-system)
    (arguments
     '(#:tests? #f)) ; no tests
    (home-page "http://ghedo.github.io/pflask/")
    (synopsis "Simple tool for creating Linux namespace containers")
    (description "pflask is a simple tool for creating Linux namespace
containers.  It can be used for running a command or even booting an OS inside
an isolated container, created with the help of Linux namespaces.  It is
similar in functionality to chroot, although pflask provides better isolation
thanks to the use of namespaces.")
    (license license:bsd-2)))

(define-public hdparm
  (package
    (name "hdparm")
    (version "9.52")
    (source (origin
              (method url-fetch)
              (uri (string-append "mirror://sourceforge/" name "/" name "/"
                                  name "-" version ".tar.gz"))
              (sha256
               (base32
                "1djgxhfadd865dcrl6dp7dvjxpaisy7mk17mbdbglwg24ga9qhn3"))))
    (build-system gnu-build-system)
    (arguments
     `(#:make-flags (let ((out (assoc-ref %outputs "out")))
                      (list (string-append "binprefix=" out)
                            (string-append "manprefix=" out)
                            "CC=gcc"))
       #:phases
       (modify-phases %standard-phases
         (delete 'configure))           ; no configure script
       #:tests? #f))                    ; no test suite
    (home-page "https://sourceforge.net/projects/hdparm/")
    (synopsis "View and tune ATA disk drive parameters")
    (description
     "@command{hdparm} is a command-line utility to control ATA controllers and
disk drives.  It can increase performance and/or reliability by careful tuning
of hardware settings like power and acoustic management, DMA modes, and caching.
It can also display detailed device information, or be used as a simple
performance benchmarking tool.

@command{hdparm} provides a command line interface to various Linux kernel
interfaces provided by the SATA/ATA/SAS @code{libata} subsystem, and the older
IDE driver subsystem.  Many external USB drive enclosures with @dfn{SCSI-ATA
Command Translation} (SAT) are also supported.")
    (license (license:non-copyleft "file://LICENSE.TXT"))))

(define-public rfkill
  (package
    (name "rfkill")
    (version "0.5")
    (source (origin
              (method url-fetch)
              (uri (string-append "mirror://kernel.org/software/network/"
                                  name "/" name "-" version ".tar.xz"))
              (sha256
               (base32
                "0snqj5h0y991lszbigbyyqb8swj0hxajc1vfqg2scfay44231bp0"))))
    (build-system gnu-build-system)
    (arguments
     `(#:make-flags (list "CC=gcc"
                          (string-append "PREFIX=" %output))
       #:phases (modify-phases %standard-phases
                  (delete 'configure))
       #:tests? #f))
    (home-page "https://wireless.wiki.kernel.org/en/users/Documentation/rfkill")
    (synopsis "Tool for enabling and disabling wireless devices")
    (description
     "rfkill is a simple tool for accessing the rfkill device interface,
which is used to enable and disable wireless networking devices, typically
WLAN, Bluetooth and mobile broadband.")
    (license (license:non-copyleft "file://COPYING"
                                   "See COPYING in the distribution."))))

(define-public acpi
  (package
    (name "acpi")
    (version "1.7")
    (source (origin
              (method url-fetch)
              (uri (string-append "mirror://sourceforge/acpiclient/acpiclient/" 
                                  version "/" name "-" version ".tar.gz"))
              (sha256
               (base32
                "01ahldvf0gc29dmbd5zi4rrnrw2i1ajnf30sx2vyaski3jv099fp"))))
    (build-system gnu-build-system)
    (home-page "http://acpiclient.sourceforge.net")
    (synopsis "Display information on ACPI devices")
    (description "@code{acpi} attempts to replicate the functionality of the
\"old\" @code{apm} command on ACPI systems, including battery and thermal
information.  It does not support ACPI suspending, only displays information
about ACPI devices.")
    (license license:gpl2+)))

(define-public acpid
  (package
    (name "acpid")
    (version "2.0.28")
    (source (origin
              (method url-fetch)
              (uri (string-append "mirror://sourceforge/acpid2/acpid-"
                                  version ".tar.xz"))
              (sha256
               (base32
                "043igasvp1l6nv5rzh4sksmymay2qn20anl4zm4zvwnkn1a3l34q"))))
    (build-system gnu-build-system)
    (home-page "https://sourceforge.net/projects/acpid2/")
    (synopsis "Daemon for delivering ACPI events to user-space programs")
    (description
     "acpid is designed to notify user-space programs of Advanced
Configuration and Power Interface (ACPI) events.  acpid should be started
during the system boot, and will run as a background process.  When an ACPI
event is received from the kernel, acpid will examine the list of rules
specified in /etc/acpi/events and execute the rules that match the event.")
    (license license:gpl2+)))

(define-public sysfsutils
  (package
    (name "sysfsutils")
    (version "2.1.0")
    (source
     (origin
       (method url-fetch)
       (uri
        (string-append
         "mirror://sourceforge/linux-diag/sysfsutils/" version "/sysfsutils-"
         version ".tar.gz"))
       (sha256
        (base32 "12i0ip11xbfcjzxz4r10cvz7mbzgq1hfcdn97w6zz7sm3wndwrg8"))))
    (build-system gnu-build-system)
    (home-page "http://linux-diag.sourceforge.net/Sysfsutils.html")
    (synopsis "System utilities based on Linux sysfs")
    (description
     "These are a set of utilities built upon sysfs, a virtual file system in
Linux kernel versions 2.5+ that exposes a system's device tree.  The package
also contains the libsysfs library.")
    ;; The library is under lgpl2.1+ (all files say "or any later version").
    ;; The rest is mostly gpl2, with a few files indicating gpl2+.
    (license (list license:gpl2 license:gpl2+ license:lgpl2.1+))))

(define-public sysfsutils-1
  (package
    (inherit sysfsutils)
    (version "1.3.0")
    (source
     (origin
       (method url-fetch)
       (uri
        (string-append
         "mirror://sourceforge/linux-diag/sysfsutils/sysfsutils-" version
         "/sysfsutils-" version ".tar.gz"))
       (sha256
        (base32 "0kdhs07fm8263pxwd5blwn2x211cg4fk63fyf9ijcdkvzmwxrqq3"))
       (modules '((guix build utils)))
       (snippet
        '(begin
           (substitute* "Makefile.in"
             (("includedir = /usr/include/sysfs")
              "includedir = @includedir@"))
           (substitute* "configure"
             (("includedir='(\\$\\{prefix\\}/include)'" all orig)
              (string-append "includedir='" orig "/sysfs'")))))))
    (synopsis "System utilities based on Linux sysfs (version 1.x)")))

(define-public cpufrequtils
  (package
    (name "cpufrequtils")
    (version "0.3")
    (source
     (origin
       (method url-fetch)
       (uri
        (string-append
         "https://www.kernel.org/pub/linux/utils/kernel/cpufreq/cpufrequtils-"
         version ".tar.gz"))
       (sha256
        (base32 "0qfqv7nqmjfr3p0bwrdlxkiqwqr7vmx053cadaa548ybqbghxmvm"))
       (patches (search-patches "cpufrequtils-fix-aclocal.patch"))))
    (build-system gnu-build-system)
    (native-inputs
     `(("sysfsutils" ,sysfsutils-1)))
    (arguments
     '(#:make-flags (list (string-append "LDFLAGS=-Wl,-rpath="
                                         (assoc-ref %outputs "out") "/lib"))))
    (home-page "https://www.kernel.org/pub/linux/utils/kernel/cpufreq/")
    (synopsis "Utilities to get and set CPU frequency on Linux")
    (description
     "The cpufrequtils suite contains utilities to retrieve CPU frequency
information, and set the CPU frequency if supported, using the cpufreq
capabilities of the Linux kernel.")
    (license license:gpl2)))

(define-public libraw1394
  (package
    (name "libraw1394")
    (version "2.1.2")
    (source (origin
              (method url-fetch)
              (uri (string-append
                    "mirror://kernel.org/linux/libs/ieee1394/"
                    name "-" version ".tar.xz"))
              (sha256
               (base32
                "0pm5b415j1qdzyw38wdv8h7ff4yx20831z1727mpsb6jc6bwdk03"))))
    (build-system gnu-build-system)
    (home-page "https://ieee1394.wiki.kernel.org/index.php/Main_Page")
    (synopsis "Interface library for the Linux IEEE1394 drivers")
    (description
     "Libraw1394 is the only supported interface to the kernel side raw1394 of
the Linux IEEE-1394 subsystem, which provides direct access to the connected
1394 buses to user space.  Through libraw1394/raw1394, applications can directly
send to and receive from other nodes without requiring a kernel driver for the
protocol in question.")
    (license license:lgpl2.1+)))

(define-public libavc1394
  (package
    (name "libavc1394")
    (version "0.5.4")
    (source (origin
              (method url-fetch)
              (uri (string-append "mirror://sourceforge/libavc1394/libavc1394/"
                                  name "-" version ".tar.gz"))
              (sha256
               (base32
                "0lsv46jdqvdx5hx92v0z2cz3yh6212pz9gk0k3513sbaa04zzcbw"))))
    (build-system gnu-build-system)
    (native-inputs
     `(("pkg-config" ,pkg-config)))
    (propagated-inputs
     `(("libraw1394" ,libraw1394))) ; required by libavc1394.pc
    (home-page "https://sourceforge.net/projects/libavc1394/")
    (synopsis "AV/C protocol library for IEEE 1394")
    (description
     "Libavc1394 is a programming interface to the AV/C specification from
the 1394 Trade Association.  AV/C stands for Audio/Video Control.")
    (license license:lgpl2.1+)))

(define-public libiec61883
  (package
    (name "libiec61883")
    (version "1.2.0")
    (source (origin
              (method url-fetch)
              (uri (string-append
                    "mirror://kernel.org/linux/libs/ieee1394/"
                    name "-" version ".tar.xz"))
              (sha256
               (base32
                "17ph458zya2l8dr2xwqnzy195qd9swrir31g78qkgb3g4xz2rq6i"))))
    (build-system gnu-build-system)
    (native-inputs
     `(("pkg-config" ,pkg-config)))
    (propagated-inputs
     `(("libraw1394" ,libraw1394))) ; required by libiec61883.pc
    (home-page "https://ieee1394.wiki.kernel.org/index.php/Main_Page")
    (synopsis "Isochronous streaming media library for IEEE 1394")
    (description
     "The libiec61883 library provides a higher level API for streaming DV,
MPEG-2 and audio over Linux IEEE 1394.")
    (license license:lgpl2.1+)))

(define-public mdadm
  (package
    (name "mdadm")
    (version "4.0")
    (source (origin
              (method url-fetch)
              (uri (string-append
                    "mirror://kernel.org/linux/utils/raid/mdadm/mdadm-"
                    version ".tar.xz"))
              (sha256
               (base32
                "1ad3mma641946wn5lsllwf0lifw9lps34fv1nnkhyfpd9krffshx"))))
    (build-system gnu-build-system)
    (inputs
     `(("udev" ,eudev)))
    (arguments
     `(#:make-flags (let ((out (assoc-ref %outputs "out")))
                      (list "CC=gcc"
                            "INSTALL=install"
                            "CHECK_RUN_DIR=0"
                            ;; TODO: tell it where to find 'sendmail'
                            ;; (string-append "MAILCMD=" <???> "/sbin/sendmail")
                            (string-append "BINDIR=" out "/sbin")
                            (string-append "MANDIR=" out "/share/man")
                            (string-append "UDEVDIR=" out "/lib/udev")))
       #:phases (alist-cons-before
                 'build 'patch-program-paths
                 (lambda* (#:key inputs #:allow-other-keys)
                   (let ((coreutils (assoc-ref inputs "coreutils")))
                     (substitute* "udev-md-raid-arrays.rules"
                       (("/usr/bin/(readlink|basename)" all program)
                        (string-append coreutils "/bin/" program)))))
                 (alist-cons-before
                  'build 'remove-W-error
                  (lambda _
                    ;; We cannot build with -Werror on i686 due to a
                    ;; 'sign-compare' warning in util.c.
                    (substitute* "Makefile"
                      (("-Werror") ""))
                    #t)
                  (alist-delete 'configure %standard-phases)))
       ;;tests must be done as root
       #:tests? #f))
    (home-page "http://neil.brown.name/blog/mdadm")
    (synopsis "Tool for managing Linux Software RAID arrays")
    (description
     "mdadm is a tool for managing Linux Software RAID arrays.  It can create,
assemble, report on, and monitor arrays.  It can also move spares between raid
arrays when needed.")
    (license license:gpl2+)))

(define-public mdadm-static
  (package
    (inherit mdadm)
    (name "mdadm-static")
    (arguments
     (substitute-keyword-arguments (package-arguments mdadm)
       ((#:make-flags flags)
        `(cons "LDFLAGS = -static" ,flags))
       ((#:phases phases)
        `(modify-phases ,phases
           (add-after 'install 'remove-cruft
             (lambda* (#:key outputs #:allow-other-keys)
               (let* ((out         (assoc-ref outputs "out"))
                      (precious?   (lambda (file)
                                     (member file '("." ".." "sbin"))))
                      (directories (scandir out (negate precious?))))
                 (with-directory-excursion out
                   (for-each delete-file-recursively directories)
                   (remove-store-references "sbin/mdadm")
                   (delete-file "sbin/mdmon")
                   #t))))))
       ((#:modules modules %gnu-build-system-modules)
        `((ice-9 ftw) ,@modules))
       ((#:strip-flags _ '())
        ''("--strip-all"))                        ;strip a few extra KiB
       ((#:allowed-references _ '("out"))
        '("out"))))                               ;refer only self
    (synopsis "Statically-linked 'mdadm' command for use in an initrd")))

(define-public multipath-tools
  (package
    (name "multipath-tools")
    (version "0.7.1")
    (source (origin
              (method url-fetch)
              (uri (string-append "http://git.opensvc.com/?p=multipath-tools/"
                                  ".git;a=snapshot;h=" version ";sf=tgz"))
              (file-name (string-append name "-" version ".tar.gz"))
              (sha256
               (base32
                "0w0rgi3lqksaki30yvd4l5rgjqb0d7js1sh7masl8aw6xbrsm26p"))
              (modules '((guix build utils)))
              (snippet
               '(begin
                  ;; Drop bundled valgrind headers.
                  (delete-file-recursively "third-party")
                  (substitute* '("multipathd/main.c"
                                 "libmultipath/debug.c")
                    (("#include \"../third-party/")
                     "#include \""))
                  #t))))
    (build-system gnu-build-system)
    (arguments
     '(#:tests? #f ; No tests.
       #:make-flags (list (string-append "DESTDIR="
                                         (assoc-ref %outputs "out"))
                          "SYSTEMDPATH=lib"
                          (string-append "LDFLAGS=-Wl,-rpath="
                                         (assoc-ref %outputs "out")
                                         "/lib"))
       #:phases
       (modify-phases %standard-phases
         (add-after 'unpack 'patch-source
           (lambda* (#:key inputs #:allow-other-keys)
             (let ((lvm2 (assoc-ref inputs "lvm2"))
                   (udev (assoc-ref inputs "udev")))
               (substitute* "Makefile.inc"
                 (("\\$\\(prefix\\)/usr") "$(prefix)"))
               (substitute* '("kpartx/Makefile" "libmultipath/Makefile")
                 (("/usr/include/libdevmapper.h")
                  (string-append lvm2 "/include/libdevmapper.h"))
                 (("/usr/include/libudev.h")
                  (string-append udev "/include/libudev.h")))
               #t)))
         (delete 'configure)
         (add-before 'build 'set-CC
           (lambda _
             (setenv "CC" "gcc")
             #t)))))
    (native-inputs
     `(("perl" ,perl)
       ("pkg-config" ,pkg-config)
       ("valgrind" ,valgrind)))
    (inputs
     `(("ceph:lib" ,ceph "lib")
       ("json-c" ,json-c)
       ("libaio" ,libaio)
       ("liburcu" ,liburcu)
       ("lvm2" ,lvm2)
       ("readline" ,readline)
       ("udev" ,eudev)))
    (home-page "http://christophe.varoqui.free.fr/")
    (synopsis "Access block devices through multiple paths")
    (description
     "This package provides the following binaries to drive the
Linux Device Mapper multipathing driver:
@enumerate
@item @command{multipath} - Device mapper target autoconfig.
@item @command{multipathd} - Multipath daemon.
@item @command{mpathpersist} - Manages SCSI persistent reservations on
@code{dm} multipath devices.
@item @command{kpartx} - Create device maps from partition tables.
@end enumerate")
    (license (list license:gpl2+             ; Main distribution.
                   license:lgpl2.0+))))      ; libmpathcmd/mpath_cmd.h

(define-public libaio
  (package
    (name "libaio")
    (version "0.3.110")
    (source (origin
              (method url-fetch)
             (uri (list
                   (string-append "mirror://debian/pool/main/liba/libaio/"
                                  name "_" version ".orig.tar.gz")))
             (sha256
              (base32
               "0zjzfkwd1kdvq6zpawhzisv7qbq1ffs343i5fs9p498pcf7046g0"))))
    (build-system gnu-build-system)
    (arguments
     '(#:make-flags
       (list "CC=gcc" (string-append "prefix=" %output))
       #:test-target "partcheck" ; need root for a full 'check'
       #:phases
       (alist-delete 'configure %standard-phases))) ; no configure script
    (home-page "http://lse.sourceforge.net/io/aio.html")
    (synopsis "Linux-native asynchronous I/O access library")
    (description
     "This library enables userspace to use Linux kernel asynchronous I/O
system calls, important for the performance of databases and other advanced
applications.")
    (license license:lgpl2.1+)))

(define-public sbc
  (package
    (name "sbc")
    (version "1.3")
    (source (origin
              (method url-fetch)
              (uri (string-append "https://www.kernel.org/pub/linux/bluetooth/"
                                  name "-" version ".tar.xz"))
              (sha256
               (base32
                "02ckd2z51z0h85qgv7x8vv8ybp5czm9if1z78411j53gaz7j4476"))))
    (build-system gnu-build-system)
    (inputs
     `(("libsndfile" ,libsndfile)))
    (native-inputs
     `(("pkg-config" ,pkg-config)))
    (home-page "https://www.kernel.org/pub/linux/bluetooth/")
    (synopsis "Bluetooth subband audio codec")
    (description
     "The SBC is a digital audio encoder and decoder used to transfer data to
Bluetooth audio output devices like headphones or loudspeakers.")
    (license license:gpl2+)))

(define-public bluez
  (package
    (name "bluez")
<<<<<<< HEAD
    (version "5.46")
=======
    (version "5.45")
    (replacement bluez/fixed)
>>>>>>> 9a1c4a98
    (source (origin
              (method url-fetch)
              (uri (string-append
                    "mirror://kernel.org/linux/bluetooth/bluez-"
                    version ".tar.xz"))
              (sha256
               (base32
                "0a4fj343bdqsfyv12hmj9nym0ilsf0bvm54a4apbiby16ww3vayx"))))
    (build-system gnu-build-system)
    (arguments
     `(#:configure-flags
       (let ((out (assoc-ref %outputs "out")))
         (list "--sysconfdir=/etc"
               "--localstatedir=/var"
               "--enable-library"
               "--disable-systemd"
               ;; Install dbus/udev files to the correct location.
               (string-append "--with-dbusconfdir=" out "/etc")
               (string-append "--with-udevdir=" out "/lib/udev")))
       #:phases
       (modify-phases %standard-phases
         (add-after 'install 'post-install
           (lambda* (#:key inputs outputs #:allow-other-keys)
             (let* ((out        (assoc-ref outputs "out"))
                    (servicedir (string-append out "/share/dbus-1/services"))
                    (service    "obexd/src/org.bluez.obex.service")
                    (rule       (string-append
                                 out "/lib/udev/rules.d/97-hid2hci.rules")))
               ;; Install the obex dbus service file.
               (substitute* service
                 (("/bin/false")
                  (string-append out "/libexec/bluetooth/obexd")))
               (install-file service servicedir)
               ;; Fix paths in the udev rule.
               (substitute* rule
                 (("hid2hci --method")
                  (string-append out "/lib/udev/hid2hci --method"))
                 (("/sbin/udevadm")
                  (string-append (assoc-ref inputs "eudev") "/bin/udevadm")))
               #t))))

       ;; FIXME: Skip one test that segfaults on ARM.
       ,@(if (string=? (%current-system) "armhf-linux")
             '(#:make-flags '("XFAIL_TESTS=unit/test-gatt"))
             '())))
    (native-inputs
     `(("pkg-config" ,pkg-config)
       ("gettext" ,gettext-minimal)))
    (inputs
     `(("glib" ,glib)
       ("dbus" ,dbus)
       ("eudev" ,eudev)
       ("libical" ,libical)
       ("readline" ,readline)))
    (home-page "http://www.bluez.org/")
    (synopsis "Linux Bluetooth protocol stack")
    (description
     "BlueZ provides support for the core Bluetooth layers and protocols.  It
is flexible, efficient and uses a modular implementation.")
    (license license:gpl2+)))

(define bluez/fixed
  (package
    (inherit bluez)
    (version "5.45")
    (source (origin
              (method url-fetch)
              (uri (string-append
                    "mirror://kernel.org/linux/bluetooth/bluez-"
                    version ".tar.xz"))
              (sha256
               (base32
                "1sb4aflgyrl7apricjipa8wx95qm69yja0lmn2f19g560c3v1b2c"))
              (patches (search-patches "bluez-CVE-2017-1000250.patch"))))))

(define-public fuse-exfat
  (package
    (name "fuse-exfat")
    (version "1.2.7")
    (source (origin
              (method url-fetch)
              (uri (string-append
                    "https://github.com/relan/exfat/releases/download/v"
                    version "/" name "-" version ".tar.gz"))
              (sha256
               (base32
                "0df0ccnd0dgwc6rvk9qmrz0nfb8whc5s3wg9qnw1mzbrh4rcvhw2"))))
    (build-system gnu-build-system)
    (native-inputs
     `(("pkg-config" ,pkg-config)))
    (inputs
     `(("fuse" ,fuse)))
    (home-page "https://github.com/relan/exfat")
    (synopsis "Mount exFAT file systems")
    (description
     "This package provides a FUSE-based file system that provides read and
write access to exFAT devices.")
    (license license:gpl2+)))

(define-public gpm
  (package
    (name "gpm")
    (version "1.20.7")
    (source (origin
              (method url-fetch)
              (uri (string-append
                    "http://www.nico.schottelius.org/software/gpm/archives/gpm-"
                    version ".tar.bz2"))
              (sha256
               (base32
                "13d426a8h403ckpc8zyf7s2p5rql0lqbg2bv0454x0pvgbfbf4gh"))))
    (build-system gnu-build-system)
    (arguments
     '(#:phases (modify-phases %standard-phases
                  (add-after 'unpack 'bootstrap
                    (lambda _
                      ;; The tarball was not generated with 'make dist' so we
                      ;; need to bootstrap things ourselves.
                      (substitute* "autogen.sh"
                        (("/bin/sh") (which "sh")))
                      (and (zero? (system* "./autogen.sh"))
                           (begin
                             (patch-makefile-SHELL "Makefile.include.in")
                             #t)))))

       ;; Make sure programs find libgpm.so.
       #:configure-flags (list (string-append "LDFLAGS=-Wl,-rpath="
                                              (assoc-ref %outputs "out")
                                              "/lib"))))
    (native-inputs
     `(("texinfo" ,texinfo)
       ("bison" ,bison)
       ("flex" ,flex)
       ("autoconf" ,autoconf)
       ("automake" ,automake)
       ("libtool" ,libtool)))
    (home-page "http://www.nico.schottelius.org/software/gpm/")
    (synopsis "Mouse support for the Linux console")
    (description
     "The GPM (general-purpose mouse) daemon is a mouse server for
applications running on the Linux console.  It allows users to select items
and copy/paste text in the console and in xterm.")
    (license license:gpl2+)))

(define-public btrfs-progs
  (package
    (name "btrfs-progs")
    (version "4.13")
    (source (origin
              (method url-fetch)
              (uri (string-append "mirror://kernel.org/linux/kernel/"
                                  "people/kdave/btrfs-progs/"
                                  "btrfs-progs-v" version ".tar.xz"))
              (sha256
               (base32
                "17m67jm29phfvkmd72lxb1z9nymn9a9pqnja8zfb1mvflsqwbz3m"))))
    (build-system gnu-build-system)
    (outputs '("out"
               "static"))      ; static versions of the binaries in "out"
    (arguments
     '(#:phases (modify-phases %standard-phases
                 (add-after 'build 'build-static
                   (lambda _ (zero? (system* "make" "static"))))
                 (add-after 'install 'install-bash-completion
                   (lambda* (#:key outputs #:allow-other-keys)
                     (install-file "btrfs-completion"
                                   (string-append (assoc-ref outputs "out")
                                                  "/etc/bash_completion.d"))
                     #t))
                 (add-after 'install 'install-static
                   (let ((staticbin (string-append (assoc-ref %outputs "static")
                                                  "/bin")))
                     (lambda _
                       (zero? (system* "make"
                                       (string-append "bindir=" staticbin)
                                       "install-static"))))))
       #:test-target "test"
       #:parallel-tests? #f)) ; tests fail when run in parallel
    (inputs `(("e2fsprogs" ,e2fsprogs)
              ("libblkid" ,util-linux)
              ("libblkid:static" ,util-linux "static")
              ("libuuid" ,util-linux)
              ("libuuid:static" ,util-linux "static")
              ("zlib" ,zlib)
              ("lzo" ,lzo)))
    (native-inputs `(("pkg-config" ,pkg-config)
                     ("asciidoc" ,asciidoc)
                     ("xmlto" ,xmlto)
                     ;; For building documentation.
                     ("libxml2" ,libxml2)
                     ("docbook-xsl" ,docbook-xsl)
                     ;; For tests.
                     ("acl" ,acl)
                     ("which" ,which)))
    (home-page "https://btrfs.wiki.kernel.org/")
    (synopsis "Create and manage btrfs copy-on-write file systems")
    (description "Btrfs is a @dfn{copy-on-write} (CoW) file system for Linux
aimed at implementing advanced features while focusing on fault tolerance,
repair and easy administration.")
    ;; GPL2+: crc32.c, radix-tree.c, raid6.c, rbtree.c.
    ;; GPL2: Everything else.
    (license (list license:gpl2 license:gpl2+))))

(define-public btrfs-progs/static
  (package
    (name "btrfs-progs-static")
    (version (package-version btrfs-progs))
    (source #f)
    (build-system trivial-build-system)
    (inputs
     `(("btrfs-progs:static" ,btrfs-progs "static")))
    (arguments
     `(#:modules ((guix build utils))
       #:builder
       (begin
         (use-modules (guix build utils)
                      (ice-9 ftw)
                      (srfi srfi-26))

         (let* ((btrfs  (assoc-ref %build-inputs "btrfs-progs:static"))
                (out    (assoc-ref %outputs "out"))
                (source (string-append btrfs "/bin/btrfs.static"))
                (target (string-append out "/bin/btrfs")))
           (mkdir-p (dirname target))
           (copy-file source target)
           (remove-store-references target)
           (chmod target #o555)))))
    (home-page (package-home-page btrfs-progs))
    (synopsis "Statically-linked btrfs command from btrfs-progs")
    (description "This package provides the statically-linked @command{btrfs}
from the btrfs-progs package.  It is meant to be used in initrds.")
    (license (package-license btrfs-progs))))

(define-public f2fs-tools
  (package
    (name "f2fs-tools")
    (version "1.8.0")
    (source (origin
              (method url-fetch)
              (uri (string-append
                    "https://git.kernel.org/cgit/linux/kernel/git/jaegeuk"
                    "/f2fs-tools.git/snapshot/" name "-" version ".tar.gz"))
              (sha256
               (base32
                "1bir9ladb58ijlcvrjrq1fb1xv5ys50zdjaq0yzliib0apsyrnyl"))))
    (build-system gnu-build-system)
    (arguments
     `(#:phases
       (modify-phases %standard-phases
         (add-after 'unpack 'bootstrap
           (lambda _
             (zero? (system* "autoreconf" "-vif")))))))
    (native-inputs
     `(("autoconf" ,autoconf)
       ("automake" ,automake)
       ("libtool" ,libtool)
       ("pkg-config" ,pkg-config)))
    (inputs
     `(("libuuid" ,util-linux)))
    (home-page "https://f2fs.wiki.kernel.org/")
    (synopsis "Userland tools for f2fs")
    (description
     "F2FS, the Flash-Friendly File System, is a modern file system
designed to be fast and durable on flash devices such as solid-state
disks and SD cards.  This package provides the userland utilities.")
    ;; The formatting utility, libf2fs and include/f2fs_fs.h is dual
    ;; GPL2/LGPL2.1, everything else is GPL2 only. See 'COPYING'.
    (license (list license:gpl2 license:lgpl2.1))))

(define-public freefall
  (package
    (name "freefall")
    (version (package-version linux-libre))
    (source (package-source linux-libre))
    (build-system gnu-build-system)
    (arguments
     '(#:phases (modify-phases %standard-phases
                  (add-after 'unpack 'enter-subdirectory
                    (lambda _
                      (chdir "tools/laptop/freefall")))
                  (delete 'configure)
                  (add-before 'build 'increase-timeout
                    (lambda _
                      ;; The default of 2 seconds is too low: it assumes an
                      ;; open lid and AC power without actually checking.
                      (substitute* "freefall.c"
                        (("alarm\\(2\\)") "alarm(5)")))))
       #:make-flags (list (string-append "PREFIX="
                                         (assoc-ref %outputs "out")))
       #:tests? #f)) ;no tests
    (home-page (package-home-page linux-libre))
    (synopsis "Free-fall protection for spinning laptop hard drives")
    (description
     "Prevents shock damage to the internal spinning hard drive(s) of some
HP and Dell laptops.  When sudden movement is detected, all input/output
operations on the drive are suspended and its heads are parked on the ramp,
where they are less likely to cause damage to the spinning disc.  Requires a
drive that supports the ATA/ATAPI-7 IDLE IMMEDIATE command with unload
feature, and a laptop with an accelerometer.  It has no effect on SSDs.")
    (license license:gpl2)))

(define-public thinkfan
  (package
    (name "thinkfan")
    (version "0.9.3")
    (source (origin
              (method url-fetch)
              (uri (string-append "mirror://sourceforge/thinkfan/"
                                  "/thinkfan-" version ".tar.gz"))
              (sha256
               (base32
                "0nz4c48f0i0dljpk5y33c188dnnwg8gz82s4grfl8l64jr4n675n"))
              (modules '((guix build utils)))
              ;; Fix erroneous man page location in Makefile leading to
              ;; a compilation failure.
              (snippet
               '(substitute* "CMakeLists.txt"
                  (("thinkfan\\.1") "src/thinkfan.1")))))
    (build-system cmake-build-system)
    (arguments
     `(#:modules ((guix build cmake-build-system)
                  (guix build utils)
                  (srfi srfi-26))
       #:tests? #f                      ;no test target
       #:configure-flags
       ;; Enable reading temperatures from hard disks via S.M.A.R.T.
       `("-DUSE_ATASMART:BOOL=ON")
       #:phases
       (modify-phases %standard-phases
         ;; Install scripts for various foreign init systems. Also fix
         ;; hard-coded path for daemon.
         (add-after 'install 'install-rc-scripts
           (lambda* (#:key outputs #:allow-other-keys)
             (let ((out (assoc-ref outputs "out"))
                   (files (find-files
                           (string-append "../thinkfan-" ,version "/rcscripts")
                           ".*")))
               (substitute* files
                 (("/usr/sbin/(\\$NAME|thinkfan)" _ name)
                  (string-append out "/sbin/" name)))
               (for-each (cute install-file <>
                               (string-append out "/share/thinkfan"))
                         files))
             #t)))))
    (inputs
     `(("libatasmart" ,libatasmart)))
    (home-page "http://thinkfan.sourceforge.net/")
    (synopsis "Simple fan control program")
    (description
     "Thinkfan is a simple fan control program.  It reads temperatures,
checks them against configured limits and switches to appropriate (also
pre-configured) fan level.  It requires a working @code{thinkpad_acpi} or any
other @code{hwmon} driver that enables temperature reading and fan control
from userspace.")
    (license license:gpl3+)))

(define-public ntfs-3g
  (package
    (name "ntfs-3g")
    (version "2017.3.23")
    (source (origin
              (method url-fetch)
              (uri (string-append "https://tuxera.com/opensource/"
                                  "ntfs-3g_ntfsprogs-" version ".tgz"))
              (sha256
               (base32
                "1mb228p80hv97pgk3myyvgp975r9mxq56c6bdn1n24kngcfh4niy"))
              (modules '((guix build utils)))
              (snippet
               ;; Install under $prefix.
               '(substitute* '("src/Makefile.in" "ntfsprogs/Makefile.in")
                  (("/sbin")
                   "@sbindir@")))))
    (build-system gnu-build-system)
    (inputs `(("util-linux" ,util-linux)
              ("fuse" ,fuse)))                    ;libuuid
    (native-inputs `(("pkg-config" ,pkg-config)))
    (arguments
     '(#:configure-flags (list "--exec-prefix=${prefix}"
                               "--with-fuse=external" ;use our own FUSE
                               "--enable-mount-helper"
                               "--enable-posix-acls"
                               "--enable-xattr-mappings")))
    (home-page "https://www.tuxera.com/community/open-source-ntfs-3g/")
    (synopsis "Read-write access to NTFS file systems")
    (description
     "NTFS-3G provides read-write access to NTFS file systems, which are
commonly found on Microsoft Windows.  It is implemented as a FUSE file system.
The package provides additional NTFS tools.")
    (license license:gpl2+)))

(define-public rdma-core
  (package
    (name "rdma-core")
    (version "14")
    (source (origin
              (method url-fetch)
              (uri (string-append "https://github.com/linux-rdma/rdma-core"
                                  "/releases/download/v" version "/rdma-core-"
                                  version ".tar.gz"))
              (sha256
               (base32
                "0w03zd49k96bmly44qc8l0s9l671sd26k4wrilsp13xaspy048kd"))))
    (build-system cmake-build-system)
    (arguments
     '(#:tests? #f ; no tests
       ;; Upstream uses the "ninja" build system and encourage distros
       ;; to do the same for consistency. They also recommend using the
       ;; "Release" build type.
       #:configure-flags (list "-GNinja"
                               ;; Defaults to "lib64" on 64-bit archs.
                               (string-append "-DCMAKE_INSTALL_LIBDIR="
                                              (assoc-ref %outputs "out") "/lib")
                               "-DCMAKE_BUILD_TYPE=Release")
       #:phases
       (modify-phases %standard-phases
         (replace 'build
           (lambda _
             (zero? (system* "ninja"
                             "-j" (number->string (parallel-job-count))))))
         (replace 'install
           (lambda _
             (zero? (system* "ninja" "install")))))))
    (native-inputs
     `(("ninja" ,ninja)
       ("pkg-config" ,pkg-config)
       ("python" ,python-wrapper)))
    (inputs
     `(("libnl" ,libnl)
       ("udev" ,eudev)))
    (home-page "https://github.com/linux-rdma/rdma-core")
    (synopsis "Utilities and libraries for working with RDMA devices")
    (description
     "This package provides userspace components for the InfiniBand
subsystem of the Linux kernel.  Specifically it contains userspace
libraries for the following device nodes:

@enumerate
@item @file{/dev/infiniband/uverbsX} (@code{libibverbs})
@item @file{/dev/infiniband/rdma_cm} (@code{librdmacm})
@item @file{/dev/infiniband/umadX} (@code{libibumad})
@end enumerate

The following service daemons are also provided:
@enumerate
@item @code{srp_daemon} (for the @code{ib_srp} kernel module)
@item @code{iwpmd} (for iWARP kernel providers)
@item @code{ibacm} (for InfiniBand communication management assistant)
@end enumerate")
    ;; All library code is dual licensed under GPL2 and a custom MIT
    ;; variant. The package also includes some components covered by
    ;; other licenses. Consult COPYING.md for full details.
    (license
     (list license:gpl2
           (license:x11-style "See COPYING.BSD_MIT in the distribution")
           license:bsd-2             ; Files referring to COPYING.BSD_FB
           license:cc0               ; most files in ccan/
           license:bsd-3))))         ; providers/hfi1verbs are dual GPL2/BSD-3

(define-public rng-tools
  (package
    (name "rng-tools")
    (version "5")
    (source (origin
              (method url-fetch)
              (uri (string-append
                "http://downloads.sourceforge.net/sourceforge/gkernel/"
                "rng-tools-" version ".tar.gz"))
              (sha256
               (base32
                "13h7lc8wl9khhvkr0i3bl5j9bapf8anhqis1lcnwxg1vc2v058b0"))))
    (build-system gnu-build-system)
    (synopsis "Random number generator daemon")
    (description
     "Monitor a hardware random number generator, and supply entropy
from that to the system kernel's @file{/dev/random} machinery.")
    (home-page "https://sourceforge.net/projects/gkernel")
    ;; The source package is offered under the GPL2+, but the files
    ;; 'rngd_rdrand.c' and 'rdrand_asm.S' are only available under the GPL2.
    (license (list license:gpl2 license:gpl2+))))

(define-public cpupower
  (package
    (name "cpupower")
    (version (package-version linux-libre))
    (source (package-source linux-libre))
    (build-system gnu-build-system)
    (arguments
     '(#:phases (modify-phases %standard-phases
                  (add-after 'unpack 'enter-subdirectory
                    (lambda _
                      (chdir "tools/power/cpupower")))
                  (delete 'configure)
                  (add-before 'build 'fix-makefiles
                    (lambda _
                      (substitute* "Makefile"
                        (("/usr/") "/")
                        (("/bin/(install|pwd)" _ command) command))
                      (substitute* "bench/Makefile"
                        (("\\$\\(CC\\) -o") "$(CC) $(LDFLAGS) -o")))))
       #:make-flags (let ((out (assoc-ref %outputs "out")))
                      (list (string-append "DESTDIR=" out)
                            (string-append "LDFLAGS=-Wl,-rpath=" out "/lib")
                            "docdir=/share/doc/cpupower"
                            "confdir=$(docdir)/examples"
                            ;; The Makefile recommends the following changes
                            "DEBUG=false"
                            "PACKAGE_BUGREPORT=bug-guix@gnu.org"))
       #:tests? #f)) ;no tests
    (native-inputs `(("gettext" ,gettext-minimal)))
    (inputs `(("pciutils" ,pciutils)))
    (home-page (package-home-page linux-libre))
    (synopsis "CPU frequency and voltage scaling tools for Linux")
    (description
     "cpupower is a set of user-space tools that use the cpufreq feature of the
Linux kernel to retrieve and control processor features related to power saving,
such as frequency and voltage scaling.")
    (license license:gpl2)))

(define-public haveged
  (package
    (name "haveged")
    (version "1.9.1")
    (source
     (origin
       (method url-fetch)
       (uri (string-append "http://www.issihosts.com/haveged/haveged-"
                           version ".tar.gz"))
       (sha256
        (base32
         "059pxlfd4l5dqhd6r3lynzfz4wby2f17294fy17pi9j2jpnn68ww"))))
    (build-system gnu-build-system)
    (home-page "http://www.issihosts.com/haveged")
    (synopsis "Entropy source for the Linux random number generator")
    (description
     "haveged generates an unpredictable stream of random numbers for use by
Linux's @file{/dev/random} and @file{/dev/urandom} devices.  The kernel's
standard mechanisms for filling the entropy pool may not be sufficient for
systems with high needs or limited user interaction, such as headless servers.
@command{haveged} runs as a privileged daemon, harvesting randomness from the
indirect effects of hardware events on hidden processor state using the HArdware
Volatile Entropy Gathering and Expansion (HAVEGE) algorithm.  It tunes itself to
its environment and provides the same built-in test suite for the output stream
as used on certified hardware security devices.")
    (license (list (license:non-copyleft "file://nist/mconf.h")
                   (license:non-copyleft "file://nist/packtest.c")
                   license:public-domain        ; nist/dfft.c
                   license:gpl3+))))            ; everything else

(define-public ecryptfs-utils
  (package
    (name "ecryptfs-utils")
    (version "111")
    (source
     (origin
       (method url-fetch)
       (uri (string-append "https://launchpad.net/ecryptfs/trunk/"
                           version "/+download/ecryptfs-utils_"
                           version ".orig.tar.gz"))
       (sha256
        (base32
         "0zwq19siiwf09h7lwa7n7mgmrr8cxifp45lmwgcfr8c1gviv6b0i"))))
    (build-system gnu-build-system)
    (arguments
     `(#:configure-flags (list "--disable-pywrap")))
    (native-inputs
     `(("intltool" ,intltool)
       ("perl" ,perl)                   ; for pod2man
       ("pkg-config" ,pkg-config)))
    (inputs
     `(("keyutils" ,keyutils)
       ("linux-pam" ,linux-pam)
       ("nss" ,nss)))
    (home-page "http://ecryptfs.org/")
    (synopsis "eCryptfs cryptographic file system utilities")
    (description
     "eCryptfs is a POSIX-compliant stacked cryptographic file system for Linux.
Each file's cryptographic meta-data is stored inside the file itself, along
with the encrypted contents.  This allows individual encrypted files to be
copied between hosts and still be decrypted with the proper key.  eCryptfs is a
native Linux file system, and has been part of the Linux kernel since version
2.6.19.  This package contains the userland utilities to manage it.")
    ;; The files src/key_mod/ecryptfs_key_mod_{openssl,pkcs11_helper,tspi}.c
    ;; grant additional permission to link with OpenSSL.
    (license license:gpl2+)))

(define-public libnfsidmap
  (package
    (name "libnfsidmap")
    (version "0.25")
    (source (origin
             (method url-fetch)
             (uri (string-append
                   "http://www.citi.umich.edu/projects/nfsv4/linux/"
                   name "/" name "-" version ".tar.gz"))
             (sha256
              (base32
               "1kzgwxzh83qi97rblcm9qj80cdvnv8kml2plz0q103j0hifj8vb5"))))
    (build-system gnu-build-system)
    (arguments
     `(#:configure-flags (list
                          (string-append "--with-pluginpath="
                                         (assoc-ref %outputs "out")
                                         "/lib/libnfsidmap"))))
    (home-page
     "http://www.citi.umich.edu/projects/nfsv4/crossrealm/libnfsidmap_config.html")
    (synopsis
     "NFSv4 support library for name/ID mapping")
    (description "Libnfsidmap is a library holding mulitiple methods of
mapping names to ids and visa versa, mainly for NFSv4.  It provides an
extensible array of mapping functions, currently consisting of two choices:
the default @code{nsswitch} and the experimental @code{umich_ldap}.")
    (license (license:non-copyleft "file://COPYING"
                                   "See COPYING in the distribution."))))

(define-public module-init-tools
  (package
    (name "module-init-tools")
    (version "3.16")
    (source (origin
             (method url-fetch)
             (uri (string-append
                   "mirror://kernel.org/linux/utils/kernel/module-init-tools/"
                   "module-init-tools-" version ".tar.bz2"))
             (sha256
              (base32
               "0jxnz9ahfic79rp93l5wxcbgh4pkv85mwnjlbv1gz3jawv5cvwp1"))
             (patches (search-patches "module-init-tools-moduledir.patch"))))
    (build-system gnu-build-system)
    (arguments
     ;; FIXME: The upstream tarball lacks man pages, and building them would
     ;; require DocBook & co.  We used to use Gentoo's pre-built man pages,
     ;; but they vanished.  In the meantime, fake it.
     '(#:phases (alist-cons-before
                 'configure 'fake-docbook
                 (lambda _
                   (substitute* "Makefile.in"
                     (("^DOCBOOKTOMAN.*$")
                      "DOCBOOKTOMAN = true\n")))
                 %standard-phases)))
    (home-page "http://www.kernel.org/pub/linux/utils/kernel/module-init-tools/")
    (synopsis "Tools for loading and managing Linux kernel modules")
    (description
     "Tools for loading and managing Linux kernel modules, such as `modprobe',
`insmod', `lsmod', and more.")
    (license license:gpl2+)))

(define-public mcelog
  (package
    (name "mcelog")
    (version "153")
    (source (origin
              (method url-fetch)
              (uri (string-append "https://git.kernel.org/cgit/utils/cpu/mce/"
                                  "mcelog.git/snapshot/v" version ".tar.gz"))
              (sha256
               (base32
                "0q40d60p1klzg0aznvxhxgjlddwcxfj2q59s4q86sf9ild6rcdhl"))
              (file-name (string-append name "-" version ".tar.gz"))
              (modules '((guix build utils)))
              (snippet
               ;; The snapshots lack a .git directory, breaking ‘git describe’.
               `(substitute* "Makefile"
                  (("\"unknown\"") (string-append "\"v" ,version "\""))))))
    (build-system gnu-build-system)
    (arguments
     `(#:phases (modify-phases %standard-phases
                  (delete 'configure))  ; no configure script
       #:make-flags (let ((out (assoc-ref %outputs "out")))
                      (list "CC=gcc"
                            (string-append "prefix=" out)
                            (string-append "DOCDIR=" out "/share/doc/mcelog")
                            "etcprefix=$(DOCDIR)/examples"))
       ;; The tests will only run as root on certain supported CPU models.
       #:tests? #f))
    (supported-systems (list "i686-linux" "x86_64-linux"))
    (home-page "http://mcelog.org/")
    (synopsis "Machine check monitor for x86 Linux systems")
    (description
     "The mcelog daemon is required by the Linux kernel to log memory, I/O, CPU,
and other hardware errors on x86 systems.  It can also perform user-defined
tasks, such as bringing bad pages off-line, when configurable error thresholds
are exceeded.")
    (license license:gpl2)))

(define-public mtd-utils
  (package
    (name "mtd-utils")
    (version "1.5.2")
    (source (origin
              (method url-fetch)
              (uri (string-append
                    "ftp://ftp.infradead.org/pub/mtd-utils/"
                    "mtd-utils-" version ".tar.bz2"))
              (sha256
               (base32
                "007lhsd8yb34l899r4m37whhzdw815cz4fnjbpnblfha524p7dax"))))
    (inputs
     `(("acl" ,acl)
       ("libuuid" ,util-linux)
       ("lzo", lzo)
       ("zlib" ,zlib)))
    (build-system gnu-build-system)
    (arguments
     `(#:test-target "tests"
       #:make-flags (list (string-append "PREFIX=" (assoc-ref %outputs "out")))
       #:phases (modify-phases %standard-phases
                  (delete 'configure))))
    (synopsis "MTD Flash Storage Utilities")
    (description "This package provides utilities for testing, partitioning, etc
of flash storage.")
    (home-page "http://www.linux-mtd.infradead.org/")
    (license
      (list license:gpl2 ; Almost everything is gpl2 or gpl2+
            license:mpl1.1 ; All ftl* files
            license:expat)))) ; libiniparser

(define-public libseccomp
  (package
    (name "libseccomp")
    (version "2.3.2")
    (source (origin
              (method url-fetch)
              (uri (string-append "https://github.com/seccomp/libseccomp/"
                                  "releases/download/v" version
                                  "/libseccomp-" version ".tar.gz"))
              (sha256
               (base32
                "18dwfxzsw3agiy2dxbflrkhmjgvlji0wwkk636nabh2ng41qrp1x"))))
    (build-system gnu-build-system)
    (native-inputs
     `(("which" ,which)))
    (synopsis "Interface to Linux's seccomp syscall filtering mechanism")
    (description "The libseccomp library provides an easy to use, platform
independent, interface to the Linux Kernel's syscall filtering mechanism.  The
libseccomp API is designed to abstract away the underlying BPF based syscall
filter language and present a more conventional function-call based filtering
interface that should be familiar to, and easily adopted by, application
developers.")
    (home-page "https://github.com/seccomp/libseccomp")
    (license license:lgpl2.1)))

(define-public radeontop
  (package
    (name "radeontop")
    (version "1.0")
    (home-page "https://github.com/clbr/radeontop/")
    (source (origin
              (method url-fetch)
              (uri (string-append home-page "archive/v" version ".tar.gz"))
              (file-name (string-append name "-" version ".tar.gz"))
              (sha256
               (base32
                "1z38nibirqxrbsfyhfcrnzlcw16cqjp4ds6qnjfxalwayf9fm5x9"))))
    (build-system gnu-build-system)
    (arguments
     `(#:phases (modify-phases %standard-phases
                  ;; getver.sh uses ‘git --describe’, isn't worth an extra git
                  ;; dependency, and doesn't even work on release(!) tarballs.
                  (add-after 'unpack 'report-correct-version
                    (lambda _ (substitute* "getver.sh"
                                (("ver=unknown")
                                 (string-append "ver=" ,version)))))
                  (delete 'configure))  ; no configure script
       #:make-flags (list "CC=gcc"
                          (string-append "PREFIX=" %output))
       #:tests? #f))                    ; no tests
    (native-inputs
     `(("gettext" ,gettext-minimal)
       ("pkg-config" ,pkg-config)))
    (inputs
     `(("libdrm" ,libdrm)
       ("libpciaccess" ,libpciaccess)
       ("libxcb" ,libxcb)
       ("ncurses" ,ncurses)))
    (synopsis "Usage monitor for AMD Radeon graphics")
    (description "RadeonTop monitors resource consumption on supported AMD
Radeon Graphics Processing Units (GPUs), either in real time as bar graphs on
a terminal or saved to a file for further processing.  It measures both the
activity of the GPU as a whole, which is also accurate during OpenCL
computations, as well as separate component statistics that are only meaningful
under OpenGL graphics workloads.")
    (license license:gpl3)))

(define-public efivar
  (package
    (name "efivar")
    (version "30")
    (source (origin
              (method url-fetch)
              (uri (string-append "https://github.com/rhinstaller/" name
                                  "/releases/download/" version "/" name
                                  "-" version ".tar.bz2"))
              (sha256
               (base32
                "12qjnm44yi55ffqxjpgrxy82s89yjziy84w2rfjjknsd8flj0mqz"))))
    (build-system gnu-build-system)
    (arguments
     `(;; Tests require a UEFI system and is not detected in the chroot.
       #:tests? #f
       #:make-flags (list (string-append "prefix=" %output)
                          (string-append "libdir=" %output "/lib")
                          (string-append "LDFLAGS=-Wl,-rpath=" %output "/lib"))
       #:phases
       (modify-phases %standard-phases
         (delete 'configure))))
    (native-inputs
     `(("pkg-config" ,pkg-config)))
    (inputs
     `(("popt" ,popt)))
    (home-page "https://github.com/rhinstaller/efivar")
    (synopsis "Tool and library to manipulate EFI variables")
    (description "This package provides a library and a command line
interface to the variable facility of UEFI boot firmware.")
    (license license:lgpl2.1+)))

(define-public efibootmgr
  (package
    (name "efibootmgr")
    (version "14")
    (source (origin
              (method url-fetch)
              (uri (string-append "https://github.com/rhinstaller/" name
                                  "/releases/download/" version "/" name
                                  "-" version ".tar.bz2"))
              (sha256
               (base32
                "1n3sydvpr6yl040hhf460k7mrxby7laqd9dqs6pq0js1hijc2zip"))))
    (build-system gnu-build-system)
    (arguments
     `(#:tests? #f ; No tests.
       #:make-flags (list (string-append "prefix=" %output)
                          (string-append "libdir=" %output "/lib")
                          ;; Override CFLAGS to add efivar include directory.
                          (string-append "CFLAGS=-O2 -g -flto -I"
                                         (assoc-ref %build-inputs "efivar")
                                         "/include/efivar"))
       #:phases
       (modify-phases %standard-phases
         (add-after 'unpack 'branding
           ;; Replace default loader path with something more familiar.
           (lambda _
             (substitute* "src/efibootmgr.c"
               (("EFI\\\\\\\\redhat") ; Matches 'EFI\\redhat'.
                "EFI\\\\gnu"))
             #t))
         (delete 'configure))))
    (native-inputs
     `(("pkg-config" ,pkg-config)))
    (inputs
     `(("efivar" ,efivar)
       ("popt" ,popt)))
    (home-page "https://github.com/rhinstaller/efibootmgr")
    (synopsis "Modify the Extensible Firmware Interface (EFI) boot manager")
    (description
     "@code{efibootmgr} is a user-space application to modify the Intel
Extensible Firmware Interface (EFI) Boot Manager.  This application can
create and destroy boot entries, change the boot order, change the next
running boot option, and more.")
    (license license:gpl2+)))

(define-public sysstat
  (package
    (name "sysstat")
    (version "11.4.3")
    (source (origin
              (method url-fetch)
              (uri (string-append "http://perso.orange.fr/sebastien.godard/"
                                  "sysstat-" version ".tar.xz"))
              (sha256
               (base32
                "1ryf9myjzpa2279i3rvsh6fr5psm6qvr5r9kbm1sxyspapxcms82"))))
    (build-system gnu-build-system)
    (arguments
     `(#:tests? #f ; No test suite.
       ;; Without this flag, it tries to install the man pages with group 'root'
       ;; and fails because /etc/passwd lacks an entry for the root user.
       #:configure-flags
       (list "--disable-file-attr"
             (string-append "conf_dir=" (assoc-ref %outputs "out") "/etc"))
       #:phases
       (modify-phases %standard-phases
         ;; The build process tries to create '/var/lib/sa', so we skip that
         ;; instruction.
         (add-after 'build 'skip-touching-var
           (lambda _
             (substitute* "Makefile"
               (("mkdir -p \\$\\(DESTDIR\\)\\$\\(SA_DIR\\)")
                ""))
             #t)))))
    (home-page "http://sebastien.godard.pagesperso-orange.fr/")
    (synopsis "Performance monitoring tools for Linux")
    (description "The sysstat utilities are a collection of performance
monitoring tools for Linux.  These include @code{mpstat}, @code{iostat},
@code{tapestat}, @code{cifsiostat}, @code{pidstat}, @code{sar}, @code{sadc},
@code{sadf} and @code{sa}.")
    (license license:gpl2+)))

(define-public light
  (package
    (name "light")
    (version "1.0")
    (source (origin
              (method url-fetch)
              (uri (string-append "https://github.com/haikarainen/" name
                                  "/archive/v" version ".tar.gz"))
              (sha256
               (base32
                "0r5gn6c0jcxknzybl6059dplxv46dpahchqq4gymrs7z8bp0hilp"))
              (file-name (string-append name "-" version ".tar.gz"))))
    (build-system gnu-build-system)
    (arguments
     '(#:tests? #f ; no tests
       #:make-flags (list "CC=gcc"
                          (string-append "PREFIX=" %output))
       #:phases
       (modify-phases %standard-phases
         (delete 'configure)
         (add-after 'unpack 'patch-makefile
           (lambda _
             (substitute* "Makefile" (("chown") "#")))))))
    (native-inputs
     `(("help2man" ,help2man)))
    (home-page "https://haikarainen.github.io/light")
    (synopsis "GNU/Linux application to control backlights")
    (description
     "Light is a program to send commands to screen backlight controllers
under GNU/Linux.  Features include:

@itemize
@item It does not rely on X.
@item Light can automatically figure out the best controller to use, making
full use of underlying hardware.
@item It is possible to set a minimum brightness value, as some controllers
set the screen to be pitch black at a vaĺue of 0 (or higher).
@end itemize

Light is the successor of lightscript.")
    (license license:gpl3+)))

(define-public tlp
  (package
    (name "tlp")
    (version "1.0")
    (source (origin
              (method url-fetch)
              (uri (string-append
                    "https://github.com/linrunner/"
                    (string-upcase name)
                    "/archive/" version ".tar.gz"))
              (file-name (string-append name "-" version ".tar.gz"))
              (sha256
               (base32
                "1v3qpj9kp4rxwqapayd0i9419wwv4bikyrzjvqn0r9xkgnr1f9v4"))))
    (inputs `(("bash" ,bash)
              ("dbus" ,dbus)
              ("ethtool" ,ethtool)
              ("eudev" ,eudev)
              ("grep" ,grep)
              ("hdparm" ,hdparm)
              ("inetutils" ,inetutils)
              ("iw" ,iw)
              ("kmod" ,kmod)
              ("pciutils" ,pciutils)
              ("perl" ,perl)
              ("rfkill" ,rfkill)
              ("sed" ,sed)
              ("usbutils" ,usbutils)
              ("util-linux" ,util-linux)
              ("wireless-tools" ,wireless-tools)))
    (build-system gnu-build-system)
    (arguments
     `(#:phases
       (modify-phases %standard-phases
         (delete 'configure)            ; no configure script
         (add-before 'build 'setenv
           (lambda* (#:key outputs #:allow-other-keys)
             (let ((out (assoc-ref outputs "out")))
               (setenv "TLP_WITH_SYSTEMD" "0")
               (setenv "TLP_NO_INIT" "1")
               (setenv "TLP_NO_PMUTILS" "1")
               (setenv "TLP_SBIN" (string-append out "/bin"))
               (setenv "TLP_BIN" (string-append out "/bin"))
               (setenv "TLP_TLIB" (string-append out "/share/tlp-pm"))
               (setenv "TLP_ULIB" (string-append out "/lib/udev"))
               (setenv "TLP_CONF" "/etc/tlp")
               (setenv "TLP_SHCPL"
                       (string-append out "/share/bash-completion/completions"))
               (setenv "TLP_MAN" (string-append out "/share/man")))))
         (delete 'check)                ; no tests
         (add-before 'install 'fix-installation
           (lambda _
             ;; Stop the Makefile from trying to create system directories.
             (substitute* "Makefile" (("\\[ -f \\$\\(_CONF\\) \\]") "#"))))
         (replace 'install
           (lambda _
             (zero? (system* "make" "install-tlp" "install-man"))))
         (add-after 'install 'wrap
           (lambda* (#:key inputs outputs #:allow-other-keys)
             (let* ((bin (string-append (assoc-ref outputs "out") "/bin"))
                    (bin-files (find-files bin ".*")))
               (define (bin-directory input-name)
                 (string-append (assoc-ref inputs input-name) "/bin"))
               (define (sbin-directory input-name)
                 (string-append (assoc-ref inputs input-name) "/sbin"))
               (for-each (lambda (program)
                           (wrap-program program
                             `("PATH" ":" prefix
                               ,(append
                                 (map bin-directory '("bash"
                                                      "coreutils"
                                                      "dbus"
                                                      "eudev"
                                                      "grep"
                                                      "inetutils"
                                                      "kmod"
                                                      "perl"
                                                      "sed"
                                                      "usbutils"
                                                      "util-linux"))
                                 (map sbin-directory '("ethtool"
                                                       "hdparm"
                                                       "iw"
                                                       "pciutils"
                                                       "rfkill"
                                                       "wireless-tools"))))))
                         bin-files)))))))
    (home-page "http://linrunner.de/en/tlp/tlp.html")
    (synopsis "Power management tool for Linux")
    (description "TLP is a power management tool for Linux.  It comes with
a default configuration already optimized for battery life.  Nevertheless,
TLP is customizable to fulfil system requirements.  TLP settings are applied
every time the power supply source is changed.")

    ;; 'COPYING' is a custom version that says that one file is GPLv3+ and the
    ;; rest is GPLv2+.
    (license (list license:gpl2+ license:gpl3+))))

(define-public lshw
  (package
    (name "lshw")
    (version "B.02.18")
    (source (origin
              (method url-fetch)
              (uri (string-append "https://www.ezix.org/software/"
                                  "files/lshw-" version
                                  ".tar.gz"))
              (sha256
               (base32
                "0brwra4jld0d53d7jsgca415ljglmmx1l2iazpj4ndilr48yy8mf"))))
    (build-system gnu-build-system)
    (arguments
      `(#:phases (modify-phases %standard-phases (delete 'configure))
        #:tests? #f ; no tests
        #:make-flags
          (list (string-append "PREFIX=" (assoc-ref %outputs "out")))))
    (synopsis "List hardware information")
    (description
     "@command{lshw} (Hardware Lister) is a small tool to provide
detailed information on the hardware configuration of the machine.
It can report exact memory configuration, firmware version, mainboard
configuration, CPU version and speed, cache configuration, bus speed,
and more on DMI-capable x86 or EFI (IA-64) systems and on some PowerPC
machines (PowerMac G4 is known to work).")
    (home-page "https://www.ezix.org/project/wiki/HardwareLiSter")
    (license license:gpl2+)))

(define-public libmnl
  (package
    (name "libmnl")
    (version "1.0.4")
    (source
      (origin
        (method url-fetch)
        (uri (string-append "mirror://netfilter.org/libmnl/"
                            "libmnl-" version ".tar.bz2"))
        (sha256
         (base32
          "108zampspaalv44zn0ar9h386dlfixpd149bnxa5hsi8kxlqj7qp"))))
    (build-system gnu-build-system)
    (home-page "https://www.netfilter.org/projects/libmnl/")
    (synopsis "Netlink utility library")
    (description "Libmnl is a minimalistic user-space library oriented to
Netlink developers.  There are a lot of common tasks in parsing, validating,
constructing of both the Netlink header and TLVs that are repetitive and easy to
get wrong.  This library aims to provide simple helpers that allows you to
re-use code and to avoid re-inventing the wheel.")
    (license license:lgpl2.1+)))

(define-public libnftnl
  (package
    (name "libnftnl")
    (version "1.0.7")
    (source
      (origin
        (method url-fetch)
        (uri (string-append "mirror://netfilter.org/libnftnl/"
                            "libnftnl-" version ".tar.bz2"))
        (sha256
         (base32
          "10irjrylcfkbp11617yr19vpfhgl54w0kw02jhj0i1abqv5nxdlv"))))
    (build-system gnu-build-system)
    (native-inputs
     `(("pkg-config" ,pkg-config)))
    (inputs
     `(("libmnl" ,libmnl)))
    (home-page "https://www.netfilter.org/projects/libnftnl/index.html")
    (synopsis "Netlink programming interface to the Linux nf_tables subsystem")
    (description "Libnftnl is a userspace library providing a low-level netlink
programming interface to the in-kernel nf_tables subsystem.  The library
libnftnl has been previously known as libnftables.  This library is currently
used by nftables.")
    (license license:gpl2+)))

(define-public nftables
  (package
    (name "nftables")
    (version "0.7")
    (source
     (origin
       (method url-fetch)
       (uri (string-append "http://www.nftables.org/projects/nftables"
                           "/files/nftables-" version ".tar.bz2"))
       (sha256
        (base32
         "0hzdqigdx4i6jbpxbdyq4zy4p4waqn8l6vvz7685ikh1v0wr4qzy"))))
    (build-system gnu-build-system)
    (inputs `(("bison", bison)
              ("flex", flex)
              ("gmp", gmp)
              ("libmnl", libmnl)
              ("libnftnl", libnftnl)
              ("readline", readline)))
    (native-inputs `(("pkg-config", pkg-config)))
    (home-page "http://www.nftables.org")
    (synopsis "Userspace utility for Linux packet filtering")
    (description "nftables is the project that aims to replace the existing
{ip,ip6,arp,eb}tables framework.  Basically, this project provides a new packet
filtering framework, a new userspace utility and also a compatibility layer for
{ip,ip6}tables.  nftables is built upon the building blocks of the Netfilter
infrastructure such as the existing hooks, the connection tracking system, the
userspace queueing component and the logging subsystem.")
    (license license:gpl2)))

(define-public proot
  (package
    (name "proot")
    (version "5.1.0")
    (home-page "https://github.com/proot-me/PRoot")
    (source (origin
              (method url-fetch)
              (uri (string-append home-page "/archive/v" version ".tar.gz"))
              (file-name (string-append name "-" version ".tar.gz"))
              (sha256
               (base32
                "11h30i83vdhc3khlj6hrh3a21sbmmz8nhfv09vkf6b9bcs1biz2h"))
              (patches (search-patches "proot-test-fhs.patch"))))
    (build-system gnu-build-system)
    (arguments
     '(#:make-flags '("-C" "src")

       #:phases (modify-phases %standard-phases
                  (delete 'configure)
                  (add-before 'build 'set-shell-file-name
                    (lambda* (#:key inputs #:allow-other-keys)
                      (substitute* (find-files "src" "\\.[ch]$")
                        (("\"/bin/sh\"")
                         (string-append "\""
                                        (assoc-ref inputs "bash")
                                        "/bin/sh\"")))
                      #t))
                  (add-before 'check 'fix-fhs-assumptions-in-tests
                    (lambda _
                      (substitute* "tests/test-c6b77b77.mk"
                        (("/bin/bash") (which "bash"))
                        (("/usr/bin/test") (which "test")))
                      (substitute* '("tests/test-16573e73.c")
                        (("/bin/([a-z-]+)" _ program)
                         (which program)))

                      (substitute* (find-files "tests" "\\.sh$")
                        ;; Some of the tests try to "bind-mount" /bin/true.
                        (("-b /bin/true:")
                         (string-append "-b " (which "true") ":"))
                        ;; Likewise for /bin.
                        (("-b /bin:") "-b /gnu:")
                        ;; Others try to run /bin/sh.
                        (("/bin/sh") (which "sh"))
                        ;; Others assume /etc/fstab exists.
                        (("/etc/fstab") "/etc/passwd"))

                      (substitute* "tests/GNUmakefile"
                        (("-b /bin:") "-b /gnu:"))

                      ;; XXX: This test fails in an obscure corner case, just
                      ;; skip it.
                      (delete-file "tests/test-kkkkkkkk.c")

                      #t))
                  (replace 'check
                    (lambda _
                      (let ((n (parallel-job-count)))
                        ;; For some reason we get lots of segfaults with
                        ;; seccomp support (x86_64, Linux-libre 4.11.0).
                        (setenv "PROOT_NO_SECCOMP" "1")

                        ;; Most of the tests expect "/bin" to be in $PATH so
                        ;; they can run things that live in $ROOTFS/bin.
                        (setenv "PATH"
                                (string-append (getenv "PATH") ":/bin"))

                        (zero? (system* "make" "check" "-C" "tests"
                                        ;;"V=1"
                                        "-j" (number->string n))))))
                  (replace 'install
                    (lambda* (#:key outputs #:allow-other-keys)
                      ;; The 'install' rule does nearly nothing.
                      (let ((out (assoc-ref outputs "out")))
                        (and (zero?
                              ;; TODO: 'make install-care' (does not even
                              ;; build currently.)
                              (system* "make" "-C" "src" "install"
                                       (string-append "PREFIX=" out)))
                             (let ((man1 (string-append out
                                                        "/share/man/man1")))
                               (mkdir-p man1)
                               (copy-file "doc/proot/man.1"
                                          (string-append man1 "/proot.1"))
                               #t))))))))
    (native-inputs `(("which" ,which)

                     ;; For 'mcookie', used by some of the tests.
                     ("util-linux" ,util-linux)))
    (inputs `(("talloc" ,talloc)))
    (synopsis "Unprivileged chroot, bind mount, and binfmt_misc")
    (description
     "PRoot is a user-space implementation of @code{chroot}, @code{mount --bind},
and @code{binfmt_misc}.  This means that users don't need any privileges or
setup to do things like using an arbitrary directory as the new root
filesystem, making files accessible somewhere else in the file system
hierarchy, or executing programs built for another CPU architecture
transparently through QEMU user-mode.  Also, developers can use PRoot as a
generic process instrumentation engine thanks to its extension mechanism.
Technically PRoot relies on @code{ptrace}, an unprivileged system-call
available in the kernel Linux.")
    (license license:gpl2+)))

(define-public proot-static
  (package
    (inherit proot)
    (name "proot-static")
    (synopsis
     "Unprivileged chroot, bind mount, and binfmt_misc (statically linked)")
    (inputs `(("talloc" ,talloc/static)))
    (arguments
     (substitute-keyword-arguments (package-arguments proot)
       ((#:make-flags flags)
        `(cons "LDFLAGS = -ltalloc -static -static-libgcc" ,flags))
       ((#:phases phases)
        `(modify-phases ,phases
           (add-after 'strip 'remove-store-references
             (lambda* (#:key outputs #:allow-other-keys)
               (let* ((out (assoc-ref outputs "out")))
                 (with-directory-excursion out
                   (remove-store-references "bin/proot")
                   #t))))))
       ((#:allowed-references _ '("out"))
        '("out"))))))

(define-public cpuid
  (package
    (name "cpuid")
    (version "20170122")
    (source (origin
              (method url-fetch)
              (uri (string-append "http://www.etallen.com/cpuid/cpuid-"
                                  version ".src.tar.gz"))
              (sha256
               (base32
                "0ra8ph9m1dckqaikfnbsh408fp2w9k49fkl423fl2hvhwsm14xk6"))))
    (build-system gnu-build-system)
    (arguments
     '(#:make-flags '("CC=gcc")
       #:tests? #f ; no tests
       #:phases (modify-phases %standard-phases
                  (delete 'configure)
                  (add-before 'install 'fix-makefile
                    (lambda* (#:key outputs #:allow-other-keys)
                      (substitute* "Makefile"
                        (("\\$\\(BUILDROOT\\)/usr") (assoc-ref outputs "out")))
                      ;; Make the compressed manpages writable so that the
                      ;; reset-gzip-timestamps phase does not error out.
                      (substitute* "Makefile"
                        (("-m 444") "-m 644"))
                      #t)))))
    (inputs `(("perl" ,perl)))
    (supported-systems '("i686-linux" "x86_64-linux"))
    (home-page "http://www.etallen.com/cpuid.html")
    (synopsis "Linux tool to dump x86 CPUID information about the CPU(s)")
    (description "cpuid dumps detailed information about the CPU(s) gathered
from the CPUID instruction, and also determines the exact model of CPU(s).  It
supports Intel, AMD, and VIA CPUs, as well as older Transmeta, Cyrix, UMC,
NexGen, Rise, and SiS CPUs.")
    (license license:gpl2+)))

(define-public jmtpfs
  (package
    (name "jmtpfs")
    (version "0.5")
    (source
      (origin
        (method url-fetch)
        (uri (string-append "https://github.com/JasonFerrara/jmtpfs/archive/v"
                            version ".tar.gz"))
        (file-name (string-append name "-" version ".tar.gz"))
        (sha256
         (base32
          "10v8d7mmx8b8123x5f9y9zaaa428ms6wkngwn2ra71n5a53wrjn0"))))
    (build-system gnu-build-system)
    (inputs
     `(("file" ,file)
       ("fuse" ,fuse)
       ("libmtp" ,libmtp)))
    (native-inputs
     `(("pkg-config" ,pkg-config)))
    (home-page "https://github.com/JasonFerrara/jmtpfs")
    (synopsis "Use a FUSE filesystem to access data over MTP")
    (description "jmtpfs uses FUSE (filesystem in userspace) to provide access
to data over the Media Transfer Protocol (MTP).  Unprivileged users can mount
the MTP device as a filesystem.")
    (license license:gpl3)))

(define-public procenv
  (package
   (name "procenv")
   (version "0.49")
   (source
    (origin
     (method url-fetch)
     (uri (string-append "https://github.com/jamesodhunt/procenv/archive/"
                         version ".tar.gz"))
     (file-name (string-append name "-" version ".tar.gz"))
     (sha256
      (base32 "0brzf6185hb76imw107cl21c8lzwiywkxi3jknihrk86bvvicd0d"))))
   (build-system gnu-build-system)
   (arguments `(#:configure-flags '("--disable-silent-rules")))
   (inputs `(("expat" ,expat) ("libcap" ,libcap) ("check" ,check)
             ("groff" ,groff)           ; for tests
             ("libselinux" ,libselinux)))
   (synopsis "Utility to show process environment")
   (description "Procenv is a command-line tool that displays as much detail about
itself and its environment as possible.  It can be used as a test
tool, to understand the type of environment a process runs in, and for
comparing system environments.")
   (home-page "http://github.com/jamesodhunt/procenv/")
   (license license:gpl3+)))

(define-public libfabric
  (package
    (name "libfabric")
    (version "1.4.1")
    (source
     (origin
       (method url-fetch)
       (uri
        (string-append "https://github.com/ofiwg/libfabric/releases/download/v"
                       version "/libfabric-" version ".tar.bz2"))
       (sha256
        (base32 "19l2m1frna1l765z4j7wl8hp4rb9wrh0hy5496685hd183hmy5pv"))))
    (build-system gnu-build-system)
    (inputs `(("rdma-core" ,rdma-core)
              ;; TODO: add psm, psm(2).
              ("libnl" ,libnl)))
    (home-page "https://ofiwg.github.io/libfabric/")
    (synopsis "Open Fabric Interfaces")
    (description
     "OpenFabrics Interfaces (OFI) is a framework focused on exporting fabric
communication services to applications.  OFI is best described as a collection
of libraries and applications used to export fabric services.  The key
components of OFI are: application interfaces, provider libraries, kernel
services, daemons, and test applications.

Libfabric is a core component of OFI.  It is the library that defines and
exports the user-space API of OFI, and is typically the only software that
applications deal with directly.  It works in conjunction with provider
libraries, which are often integrated directly into libfabric.")
    (license (list license:bsd-2 license:gpl2)))) ;dual<|MERGE_RESOLUTION|>--- conflicted
+++ resolved
@@ -3023,12 +3023,8 @@
 (define-public bluez
   (package
     (name "bluez")
-<<<<<<< HEAD
     (version "5.46")
-=======
-    (version "5.45")
     (replacement bluez/fixed)
->>>>>>> 9a1c4a98
     (source (origin
               (method url-fetch)
               (uri (string-append
@@ -3093,7 +3089,7 @@
 (define bluez/fixed
   (package
     (inherit bluez)
-    (version "5.45")
+    (version "5.46")
     (source (origin
               (method url-fetch)
               (uri (string-append
@@ -3101,7 +3097,7 @@
                     version ".tar.xz"))
               (sha256
                (base32
-                "1sb4aflgyrl7apricjipa8wx95qm69yja0lmn2f19g560c3v1b2c"))
+                "0a4fj343bdqsfyv12hmj9nym0ilsf0bvm54a4apbiby16ww3vayx"))
               (patches (search-patches "bluez-CVE-2017-1000250.patch"))))))
 
 (define-public fuse-exfat
