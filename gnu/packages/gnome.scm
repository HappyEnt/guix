;;; GNU Guix --- Functional package management for GNU
;;; Copyright © 2013, 2015 Andreas Enge <andreas@enge.fr>
;;; Copyright © 2014, 2015, 2016, 2017, 2018, 2019 Ludovic Courtès <ludo@gnu.org>
;;; Copyright © 2014 Ian Denhardt <ian@zenhack.net>
;;; Copyright © 2014, 2016 Eric Bavier <bavier@member.fsf.org>
;;; Copyright © 2014, 2015 Federico Beffa <beffa@fbengineering.ch>
;;; Copyright © 2015, 2016 Sou Bunnbu <iyzsong@gmail.com>
;;; Copyright © 2015 Mathieu Lirzin <mthl@openmailbox.org>
;;; Copyright © 2015, 2017 Andy Wingo <wingo@igalia.com>
;;; Copyright © 2015 David Hashe <david.hashe@dhashe.com>
;;; Copyright © 2015, 2016, 2017, 2018, 2019 Ricardo Wurmus <rekado@elephly.net>
;;; Copyright © 2015, 2016, 2017, 2018 Mark H Weaver <mhw@netris.org>
;;; Copyright © 2015 David Thompson <davet@gnu.org>
;;; Copyright © 2015, 2016, 2017, 2018, 2019 Efraim Flashner <efraim@flashner.co.il>
;;; Copyright © 2016, 2017, 2018 Rene Saavedra <pacoon@protonmail.com>
;;; Copyright © 2016 Jochem Raat <jchmrt@riseup.net>
;;; Copyright © 2016, 2017 Kei Kebreau <kkebreau@posteo.net>
;;; Copyright © 2016 Jan Nieuwenhuizen <janneke@gnu.org>
;;; Copyright © 2016 Roel Janssen <roel@gnu.org>
;;; Copyright © 2016, 2018 Leo Famulari <leo@famulari.name>
;;; Copyright © 2016 Alex Griffin <a@ajgrf.com>
;;; Copyright © 2016, 2017 ng0 <ng0@n0.is>
;;; Copyright © 2016 David Craven <david@craven.ch>
;;; Copyright © 2016, 2017, 2018, 2019 Tobias Geerinckx-Rice <me@tobias.gr>
;;; Copyright © 2017 Thomas Danckaert <post@thomasdanckaert.be>
;;; Copyright © 2017 Hartmut Goebel <h.goebel@crazy-compilers.com>
;;; Copyright © 2017, 2018 nee <nee-git@hidamari.blue>
;;; Copyright © 2017 Chris Marusich <cmmarusich@gmail.com>
;;; Copyright © 2017 Mohammed Sadiq <sadiq@sadiqpk.org>
;;; Copyright © 2017 Brendan Tildesley <brendan.tildesley@openmailbox.org>
;;; Copyright © 2017, 2018 Rutger Helling <rhelling@mykolab.com>
;;; Copyright © 2018 Jovany Leandro G.C <bit4bit@riseup.net>
;;; Copyright © 2018 Vasile Dumitrascu <va511e@yahoo.com>
;;; Copyright © 2018 Björn Höfling <bjoern.hoefling@bjoernhoefling.de>
;;; Copyright © 2018, 2019 Timothy Sample <samplet@ngyro.com>
;;; Copyright © 2019 Marius Bakke <mbakke@fastmail.com>
;;;
;;; This file is part of GNU Guix.
;;;
;;; GNU Guix is free software; you can redistribute it and/or modify it
;;; under the terms of the GNU General Public License as published by
;;; the Free Software Foundation; either version 3 of the License, or (at
;;; your option) any later version.
;;;
;;; GNU Guix is distributed in the hope that it will be useful, but
;;; WITHOUT ANY WARRANTY; without even the implied warranty of
;;; MERCHANTABILITY or FITNESS FOR A PARTICULAR PURPOSE.  See the
;;; GNU General Public License for more details.
;;;
;;; You should have received a copy of the GNU General Public License
;;; along with GNU Guix.  If not, see <http://www.gnu.org/licenses/>.

(define-module (gnu packages gnome)
  #:use-module (gnu packages)
  #:use-module (gnu packages admin)
  #:use-module (gnu packages aspell)
  #:use-module (gnu packages autotools)
  #:use-module (gnu packages avahi)
  #:use-module (gnu packages backup)
  #:use-module (gnu packages base)
  #:use-module (gnu packages bash)
  #:use-module (gnu packages bison)
  #:use-module (gnu packages build-tools)
  #:use-module (gnu packages calendar)
  #:use-module (gnu packages cdrom)
  #:use-module (gnu packages check)
  #:use-module (gnu packages cmake)
  #:use-module (gnu packages compression)
  #:use-module (gnu packages cups)
  #:use-module (gnu packages curl)
  #:use-module (gnu packages cyrus-sasl)
  #:use-module (gnu packages databases)
  #:use-module (gnu packages dbm)
  #:use-module (gnu packages djvu)
  #:use-module (gnu packages dns)
  #:use-module (gnu packages docbook)
  #:use-module (gnu packages documentation)
  #:use-module (gnu packages enchant)
  #:use-module (gnu packages flex)
  #:use-module (gnu packages fonts)
  #:use-module (gnu packages fontutils)
  #:use-module (gnu packages freedesktop)
  #:use-module (gnu packages game-development)
  #:use-module (gnu packages gcc)
  #:use-module (gnu packages gettext)
  #:use-module (gnu packages ghostscript)
  #:use-module (gnu packages gl)
  #:use-module (gnu packages glib)
  #:use-module (gnu packages gnupg)
  #:use-module (gnu packages gnuzilla)
  #:use-module (gnu packages gperf)
  #:use-module (gnu packages graphviz)
  #:use-module (gnu packages gstreamer)
  #:use-module (gnu packages gtk)
  #:use-module (gnu packages guile)
  #:use-module (gnu packages ibus)
  #:use-module (gnu packages image)
  #:use-module (gnu packages imagemagick)
  #:use-module (gnu packages inkscape)
  #:use-module (gnu packages iso-codes)
  #:use-module (gnu packages kerberos)
  #:use-module (gnu packages libcanberra)
  #:use-module (gnu packages libunistring)
  #:use-module (gnu packages libusb)
  #:use-module (gnu packages linux)
  #:use-module (gnu packages lirc)
  #:use-module (gnu packages lua)
  #:use-module (gnu packages mail)
  #:use-module (gnu packages multiprecision)
  #:use-module (gnu packages music)
  #:use-module (gnu packages ncurses)
  #:use-module (gnu packages nettle)
  #:use-module (gnu packages networking)
  #:use-module (gnu packages ninja)
  #:use-module (gnu packages openldap)
  #:use-module (gnu packages password-utils)
  #:use-module (gnu packages pcre)
  #:use-module (gnu packages pdf)
  #:use-module (gnu packages perl)
  #:use-module (gnu packages photo)
  #:use-module (gnu packages pkg-config)
  #:use-module (gnu packages polkit)
  #:use-module (gnu packages popt)
  #:use-module (gnu packages pretty-print)
  #:use-module (gnu packages pulseaudio)
  #:use-module (gnu packages python)
  #:use-module (gnu packages python-crypto)
  #:use-module (gnu packages python-web)
  #:use-module (gnu packages python-xyz)
  #:use-module (gnu packages rdesktop)
  #:use-module (gnu packages readline)
  #:use-module (gnu packages ruby)
  #:use-module (gnu packages rust)
  #:use-module (gnu packages samba)
  #:use-module (gnu packages scanner)
  #:use-module (gnu packages selinux)
  #:use-module (gnu packages slang)
  #:use-module (gnu packages speech)
  #:use-module (gnu packages spice)
  #:use-module (gnu packages sqlite)
  #:use-module (gnu packages ssh)
  #:use-module (gnu packages tex)
  #:use-module (gnu packages time)
  #:use-module (gnu packages tls)
  #:use-module (gnu packages version-control)
  #:use-module (gnu packages video)
  #:use-module (gnu packages virtualization)
  #:use-module (gnu packages vpn)
  #:use-module (gnu packages web)
  #:use-module (gnu packages web)
  #:use-module (gnu packages webkit)
  #:use-module (gnu packages xdisorg)
  #:use-module (gnu packages xiph)
  #:use-module (gnu packages xml)
  #:use-module (gnu packages xorg)
  #:use-module (gnu packages xorg)
  #:use-module (gnu artwork)
  #:use-module (guix build-system cmake)
  #:use-module (guix build-system glib-or-gtk)
  #:use-module (guix build-system gnu)
  #:use-module (guix build-system meson)
  #:use-module (guix build-system trivial)
  #:use-module (guix download)
  #:use-module (guix git-download)
  #:use-module ((guix licenses) #:prefix license:)
  #:use-module (guix packages)
  #:use-module (guix utils)
  #:use-module (guix gexp)
  #:use-module (ice-9 match)
  #:use-module (srfi srfi-1))

(define-public brasero
  (package
    (name "brasero")
    (version "3.12.2")
    (source (origin
             (method url-fetch)
             (uri (string-append "mirror://gnome/sources/" name "/"
                                 (version-major+minor version) "/"
                                 name "-" version ".tar.xz"))
             (sha256
              (base32
               "0h90y674j26rvjahb8cc0w79zx477rb6zaqcj26wzvq8kmpic8k8"))))
    (build-system glib-or-gtk-build-system)
    (arguments
     `(#:configure-flags (list
                          (string-append "--with-girdir="
                                         (assoc-ref %outputs "out")
                                         "/share/gir-1.0")
                          (string-append "--with-typelibdir="
                                         (assoc-ref %outputs "out")
                                         "/lib/girepository-1.0"))
       #:phases
       (modify-phases %standard-phases
         (add-before 'configure 'embed-growisofs
           (lambda* (#:key inputs #:allow-other-keys)
             (substitute* "plugins/growisofs/burn-growisofs.c"
               (("\"growisofs") (string-append "\"" (which "growisofs"))))
             #t)))))
    (propagated-inputs
     `(("hicolor-icon-theme" ,hicolor-icon-theme)))
    (native-inputs
     `(("intltool" ,intltool)
       ("glib" ,glib "bin")                       ; glib-compile-schemas, etc.
       ("gobject-introspection" ,gobject-introspection)
       ("pkg-config" ,pkg-config)))
    (inputs
     `(("dvd+rw-tools" ,dvd+rw-tools)
       ("glib" ,glib)
       ("gnome-doc-utils" ,gnome-doc-utils)
       ("gstreamer" ,gstreamer)
       ("gst-plugins-base" ,gst-plugins-base)
       ("gtk+" ,gtk+)
       ("itstool" ,itstool)
       ("libcanberra" ,libcanberra)
       ("libice" ,libice)
       ("libnotify" ,libnotify)
       ("libsm" ,libsm)
       ("libxml2" ,libxml2)
       ("nettle" ,nettle)
       ("totem-pl-parser" ,totem-pl-parser)))
    (home-page "https://projects.gnome.org/brasero/")
    (synopsis "CD/DVD burning tool for Gnome")
    (description "Brasero is an application to burn CD/DVD for the Gnome
Desktop.  It is designed to be as simple as possible and has some unique
features to enable users to create their discs easily and quickly.")
    (license license:gpl2+)))

(define-public deja-dup
  (package
    (name "deja-dup")
    (version "34.3")
    (source (origin
             (method url-fetch)
             (uri "https://launchpadlibrarian.net/295170991/deja-dup-34.3.tar.xz")
             (sha256
              (base32
               "1xqcr61hpbahbla7gdjn4ngjfz7w6f57y7f5pkb77yk05f60j2n9"))
             (patches
               (search-patches "deja-dup-use-ref-keyword-for-iter.patch"))))
    (build-system glib-or-gtk-build-system)
    (arguments
     `(#:modules ((guix build gnu-build-system)
                  ((guix build cmake-build-system) #:prefix cmake:)
                  (guix build glib-or-gtk-build-system)
                  (guix build utils))
       #:imported-modules (,@%glib-or-gtk-build-system-modules
                           (guix build cmake-build-system))
       #:test-target "test"
       #:configure-flags (list (string-append
                                "-DCMAKE_INSTALL_FULL_DATADIR=" %output)
                               (string-append
                                "-DCMAKE_INSTALL_LIBEXECDIR=" %output))
       #:phases
       (modify-phases %standard-phases
         (add-after 'unpack 'patch-lockfile-deletion
           (lambda rest
             (substitute* "libdeja/tools/duplicity/DuplicityInstance.vala"
               (("/bin/rm")
                (which "rm")))))
         (replace 'configure
           (assoc-ref cmake:%standard-phases 'configure))
         (delete 'check) ;; Fails due to issues with DBus
         (add-after 'install 'wrap-deja-dup
           (lambda* (#:key inputs outputs #:allow-other-keys)
             (let ((python      (assoc-ref inputs "python"))
                   (python-path (getenv "PYTHONPATH"))
                   (duplicity   (assoc-ref inputs "duplicity"))
                   (out         (assoc-ref outputs "out")))
               (for-each
                (lambda (program)
                  (wrap-program program
                    `("PATH" ":" prefix (,(string-append python "/bin")
                                         ,(string-append duplicity "/bin"))))
                  (wrap-program program
                    `("PYTHONPATH" ":" prefix (,python-path))))

                (find-files (string-append out "/bin")))
               #t))))))
    (inputs
     `(("gsettings-desktop-schemas" ,gsettings-desktop-schemas)
       ("gobject-introspection" ,gobject-introspection)
       ("duplicity" ,duplicity)
       ("python" ,python-2)
       ("python-pygobject" ,python2-pygobject)
       ("gtk+" ,gtk+)
       ("libnotify" ,libnotify)
       ("libpeas" ,libpeas)
       ("libsecret" ,libsecret)
       ("packagekit" ,packagekit)))
    (native-inputs
     `(("pkg-config" ,pkg-config)
       ("vala" ,vala)
       ("gettext" ,gettext-minimal)
       ("itstool" ,itstool)
       ("intltool" ,intltool)
       ("cmake" ,cmake)))
    (home-page "https://launchpad.net/deja-dup")
    (synopsis "Simple backup tool, for regular encrypted backups")
    (description
     "Déjà Dup is a simple backup tool, for regular encrypted backups.  It
uses duplicity as the backend, which supports incremental backups and storage
either on a local, or remote machine via a number of methods.")
    (license license:gpl3+)))

(define-public dia
  ;; This version from GNOME's repository includes fixes for compiling with
  ;; recent versions of the build tools.  The latest activity on the
  ;; pre-GNOME version has been in 2014, while GNOME has continued applying
  ;; fixes in 2016.
  (let ((commit "fbc306168edab63db80b904956117cbbdc514ee4"))
    (package
      (name "dia")
      (version (string-append "0.97.2-" (string-take commit 7)))
      (source (origin
                (method git-fetch)
                (uri (git-reference
                      (url "https://git.gnome.org/browse/dia")
                      (commit commit)))
                (file-name (string-append name "-" version "-checkout"))
                (sha256
                 (base32
                  "1b4bba0k8ph4cwgw8xjglss0p6n111bpd5app67lrq79mp0ad06l"))))
      (build-system gnu-build-system)
      (inputs
       `(("glib" ,glib "bin")
         ("pango" ,pango)
         ("gdk-pixbuf" ,gdk-pixbuf)
         ("gtk+" ,gtk+-2)
         ("libxml2" ,libxml2)
         ("freetype" ,freetype)
         ("libart-lgpl" ,libart-lgpl)))
      (native-inputs
       `(("intltool" ,intltool)
         ("pkg-config" ,pkg-config)
         ("automake" ,automake)
         ("autoconf" ,autoconf)
         ("libtool" ,libtool)
         ("perl" ,perl)
         ("python-wrapper" ,python-wrapper)))
      (arguments
       `(#:phases
         (modify-phases %standard-phases
           (add-after 'unpack 'run-autogen
             (lambda _
               (system* "sh" "autogen.sh"))))))
      (home-page "https://wiki.gnome.org/Apps/Dia")
      (synopsis "Diagram creation for GNOME")
      (description "Dia can be used to draw different types of diagrams, and
includes support for UML static structure diagrams (class diagrams), entity
relationship modeling, and network diagrams.  The program supports various file
formats like PNG, SVG, PDF and EPS.")
      (license license:gpl2+))))

(define-public libgdata
  (package
    (name "libgdata")
    (version "0.16.1")
    (source (origin
              (method url-fetch)
              (uri (string-append "mirror://gnome/sources/" name "/"
                                  (version-major+minor version)  "/"
                                  name "-" version ".tar.xz"))
              (sha256
               (base32
                "09q8h1129xjpw33rvzz7856drygxwlm0s64z9cm0vbmjxiqy0h47"))
              (patches
               (search-patches "libgdata-fix-tests.patch"
                               "libgdata-glib-duplicate-tests.patch"))))
    (build-system gnu-build-system)
    (arguments
     '(#:phases
       (modify-phases %standard-phases
         (add-before 'check 'disable-failing-tests
           (lambda _
             ;; The PicasaWeb API tests fail with gnome-online-accounts@3.24.2.
             ;; They have been removed in libgdata 0.17.6, so just do the same.
             (substitute* "gdata/tests/Makefile"
               (("picasaweb\\$\\(EXEEXT\\) ") ""))
             #t)))))
    (native-inputs
     `(("glib:bin" ,glib "bin")
       ("gsettings-desktop-schemas" ,gsettings-desktop-schemas)
       ("intltool" ,intltool)
       ("pkg-config" ,pkg-config)
       ("uhttpmock" ,uhttpmock)))
    (inputs
     `(("cyrus-sasl" ,cyrus-sasl)
       ("glib" ,glib)
       ("glib-networking" ,glib-networking)
       ("json-glib" ,json-glib)
       ("libsoup" ,libsoup)))
    (propagated-inputs
     `(("gcr" ,gcr)
       ("gnome-online-accounts:lib" ,gnome-online-accounts "lib")
       ("liboauth" ,liboauth)
       ("libxml2" ,libxml2)))
    (home-page "https://wiki.gnome.org/Projects/libgdata")
    (synopsis "Library for accessing online service APIs")
    (description
     "libgdata is a GLib-based library for accessing online service APIs using
the GData protocol — most notably, Google's services.  It provides APIs to
access the common Google services, and has full asynchronous support.")
    (license license:lgpl2.1+)))

(define-public libgxps
  (package
    (name "libgxps")
    (version "0.3.1")
    (source (origin
              (method url-fetch)
              (uri (string-append "mirror://gnome/sources/" name "/"
                                  (version-major+minor version) "/"
                                  name "-" version ".tar.xz"))
              (sha256
               (base32
                "157s4c9gjjss6yd7qp7n4q6s72gz1k4ilsx4xjvp357azk49z4qs"))))
    (build-system meson-build-system)
    (native-inputs
     `(("gobject-introspection" ,gobject-introspection)
       ("pkg-config" ,pkg-config)))
    (inputs
     `(("gtk+" ,gtk+)
       ("libjpeg" ,libjpeg-turbo)
       ("lcms" ,lcms)
       ("libtiff" ,libtiff)
       ("nettle" ,nettle)))
    (propagated-inputs
     ;; In Requires of libgxps.pc.
     `(("cairo" ,cairo)
       ("glib" ,glib)
       ("libarchive" ,libarchive)))
    (home-page "https://wiki.gnome.org/Projects/libgxps")
    (synopsis "GObject-based library for handling and rendering XPS documents")
    (description
     "libgxps is a GObject-based library for handling and rendering XPS
documents.  This package also contains binaries that can convert XPS documents
to other formats.")
    (license license:lgpl2.1+)))

(define-public gnome-common
  (package
    (name "gnome-common")
    (version "3.18.0")
    (source
     (origin
       (method url-fetch)
       (uri (string-append "mirror://gnome/sources/" name "/"
                           (version-major+minor version)  "/"
                           name "-" version ".tar.xz"))
       (sha256
        (base32
         "1kzqi8qvh5p1zncj8msazlmvcwsczjz2hqxp4x2y0mg718vrwmi2"))))
    (build-system gnu-build-system)
    (home-page "https://www.gnome.org/")
    (synopsis "Bootstrap GNOME modules built from Git")
    (description "gnome-common contains various files needed to bootstrap
GNOME modules built from Git.  It contains a common \"autogen.sh\" script that
can be used to configure a source directory checked out from Git and some
commonly used macros.")
    (license license:gpl2+)))

(define-public gnome-desktop
  (package
    (name "gnome-desktop")
    (version "3.28.2")
    (source
     (origin
      (method url-fetch)
      (uri (string-append "mirror://gnome/sources/" name "/"
                          (version-major+minor version)  "/"
                          name "-" version ".tar.xz"))
      (sha256
       (base32
        "0c439hhpfd9axmv4af6fzhibksh69pnn2nnbghbbqqbwy6zqfl30"))))
    (build-system gnu-build-system)
    (arguments
     '(#:phases
       (modify-phases %standard-phases
         (add-before 'configure 'patch-path
           (lambda* (#:key inputs #:allow-other-keys)
             (let ((libc   (assoc-ref inputs "libc")))
               (substitute* "libgnome-desktop/gnome-languages.c"
                 (("\"locale\"")
                  (string-append "\"" libc "/bin/locale\"")))
               #t))))))
    (native-inputs
     `(("gobject-introspection" ,gobject-introspection)
       ("itstool" ,itstool)
       ("intltool" ,intltool)
       ("pkg-config" ,pkg-config)
       ("xmllint" ,libxml2)))
    (propagated-inputs
     ;; Required by gnome-desktop-3.0.pc.
     `(("gsettings-desktop-schemas" ,gsettings-desktop-schemas)
       ("gtk+" ,gtk+)))
    (inputs
     `(("gdk-pixbuf" ,gdk-pixbuf)
       ("glib" ,glib)
       ("iso-codes" ,iso-codes)
       ("libseccomp" ,libseccomp)
       ("libx11" ,libx11)
       ("libxext" ,libxext)
       ("libxkbfile" ,libxkbfile)
       ("libxrandr" ,libxrandr)
       ("xkeyboard-config" ,xkeyboard-config)))
    (home-page "https://www.gnome.org/")
    (synopsis
     "Libgnome-desktop, gnome-about, and desktop-wide documents")
    (description
     "The libgnome-desktop library provides API shared by several applications
on the desktop, but that cannot live in the platform for various reasons.
There is no API or ABI guarantee, although we are doing our best to provide
stability.  Documentation for the API is available with gtk-doc.

The gnome-about program helps find which version of GNOME is installed.")
    ; Some bits under the LGPL.
    (license license:gpl2+)))

(define-public gnome-doc-utils
  (package
    (name "gnome-doc-utils")
    (version "0.20.10")
    (source
     (origin
      (method url-fetch)
      (uri (string-append "mirror://gnome/sources/" name "/"
                          (version-major+minor version)  "/"
                          name "-" version ".tar.xz"))
      (sha256
       (base32
        "19n4x25ndzngaciiyd8dd6s2mf9gv6nv3wv27ggns2smm7zkj1nb"))))
    (build-system gnu-build-system)
    (native-inputs
     `(("intltool" ,intltool)
       ("docbook-xml" ,docbook-xml-4.4)
       ("python2-libxml2" ,python2-libxml2)
       ("libxml2" ,libxml2)
       ("libxslt" ,libxslt)
       ("pkg-config" ,pkg-config)
       ("python-2" ,python-2)))
    (home-page "https://wiki.gnome.org/GnomeDocUtils")
    (synopsis
     "Documentation utilities for the Gnome project")
    (description
     "Gnome-doc-utils is a collection of documentation utilities for the
Gnome project.  It includes xml2po tool which makes it easier to translate
and keep up to date translations of documentation.")
    (license license:gpl2+))) ; xslt under lgpl

(define-public gnome-disk-utility
  (package
    (name "gnome-disk-utility")
    (version "3.28.3")
    (source (origin
              (method url-fetch)
              (uri (string-append "mirror://gnome/sources/" name "/"
                                  (version-major+minor version) "/"
                                  name "-" version ".tar.xz"))
              (sha256
               (base32
                "11ajz4cbsdns81kihd6242b6pwxbw8bkr9qqkf4qnb4kp363a38m"))))
    (build-system meson-build-system)
    (native-inputs
     `(("glib:bin" ,glib "bin")
       ("gtk+" ,gtk+ "bin")             ; gtk-update-icon-cache
       ("intltool" ,intltool)
       ("pkg-config" ,pkg-config)
       ("docbook-xml" ,docbook-xml)
       ("docbook-xsl" ,docbook-xsl)
       ("libxml2" ,libxml2)
       ("libxslt" ,libxslt)))
    (inputs
     `(("glib" ,glib)
       ("appstream-glib" ,appstream-glib)
       ("gnome-settings-daemon" ,gnome-settings-daemon)
       ("gtk+" ,gtk+)
       ("libcanberra" ,libcanberra)
       ("libdvdread" ,libdvdread)
       ("libnotify" ,libnotify)
       ("libpwquality" ,libpwquality)
       ("libsecret" ,libsecret)
       ("udisks" ,udisks)))
    (home-page "https://git.gnome.org/browse/gnome-disk-utility")
    (synopsis "Disk management utility for GNOME")
    (description "Disk management utility for GNOME.")
    (license license:gpl2+)))

(define-public gcr
  (package
    (name "gcr")
    (version "3.28.0")
    (source (origin
              (method url-fetch)
              (uri (string-append "mirror://gnome/sources/" name "/"
                                  (version-major+minor version)  "/"
                                  name "-" version ".tar.xz"))
              (sha256
               (base32
                "02xgky22xgvhgd525khqh64l5i21ca839fj9jzaqdi3yvb8pbq8m"))))
    (build-system gnu-build-system)
    (arguments
     '(#:phases
       (modify-phases %standard-phases
         ;; These fail because /var/lib/dbus/machine-id is not present in the
         ;; build environment.
         (add-after 'unpack 'disable-failing-tests
           (lambda _
             (substitute* "gcr/test-system-prompt.c"
               (("g_test_add") "//")
               (("return.*") "return 0;"))
             #t))
         (add-before 'check 'pre-check
           (lambda _
             ;; Some tests expect to write to $HOME.
             (setenv "HOME" "/tmp")
             #t)))))
    (inputs
     `(("dbus" ,dbus)
       ("gnupg" ,gnupg)                ;called as a child process during tests
       ("libgcrypt" ,libgcrypt)))
    (native-inputs
     `(("python" ,python-2)             ;for tests
       ("pkg-config" ,pkg-config)
       ("glib" ,glib "bin")
       ("gobject-introspection" ,gobject-introspection)
       ("intltool" ,intltool)
       ("libxml2" ,libxml2)
       ("xsltproc" ,libxslt)))
    ;; mentioned in gck.pc, gcr.pc and gcr-ui.pc
    (propagated-inputs
     `(("p11-kit" ,p11-kit)
       ("glib" ,glib)
       ("gtk+" ,gtk+)))
    (home-page "https://www.gnome.org")
    (synopsis "Libraries for displaying certificates and accessing key stores")
    (description
     "The GCR package contains libraries used for displaying certificates and
accessing key stores.  It also provides the viewer for crypto files on the
GNOME Desktop.")
    (license license:lgpl2.1+)))

(define-public libgnome-keyring
  (package
    (name "libgnome-keyring")
    (version "3.12.0")
    (source (origin
             (method url-fetch)
             (uri (string-append "mirror://gnome/sources/" name "/"
                                 (version-major+minor version)  "/"
                                 name "-" version ".tar.xz"))
             (sha256
              (base32
               "10vpjhgbjm7z2djy04qakd02qlzpd02xnbfjhk2aqwjzn3xpihf4"))))
    (build-system gnu-build-system)
    (inputs
     `(("libgcrypt" ,libgcrypt)
       ("dbus" ,dbus)))
    (native-inputs
     `(("pkg-config" ,pkg-config)
       ("glib" ,glib "bin")
       ("intltool" ,intltool)))
    (propagated-inputs
     ;; Referred to in .h files and .pc.
     `(("glib" ,glib)))
    (home-page "https://www.gnome.org")
    (synopsis "Accessing passwords from the GNOME keyring")
    (description
     "Client library to access passwords from the GNOME keyring.")

    ;; Though a couple of files are LGPLv2.1+.
    (license license:lgpl2.0+)))

(define-public gnome-keyring
  (package
    (name "gnome-keyring")
    (version "3.28.2")
    (source (origin
             (method url-fetch)
             (uri (string-append "mirror://gnome/sources/" name "/"
                                 (version-major+minor version)  "/"
                                 name "-" version ".tar.xz"))
             (sha256
              (base32
               "0sk4las4ji8wv9nx8mldzqccmpmkvvr9pdwv9imj26r10xyin5w1"))))
    (build-system gnu-build-system)
    (arguments
     `(#:tests? #f ;48 of 603 tests fail because /var/lib/dbus/machine-id does
                   ;not exist
       #:configure-flags
       (list
        (string-append "--with-pkcs11-config="
                       (assoc-ref %outputs "out") "/share/p11-kit/modules/")
        (string-append "--with-pkcs11-modules="
                       (assoc-ref %outputs "out") "/share/p11-kit/modules/"))
       #:phases
       (modify-phases %standard-phases
         (add-after 'unpack 'fix-/bin/sh-reference
           (lambda _
             (substitute* "po/Makefile.in.in"
               (("/bin/sh") (which "sh")))
             #t))
         (add-before
          'configure 'fix-docbook
          (lambda* (#:key inputs #:allow-other-keys)
            (substitute* "docs/Makefile.am"
              (("http://docbook.sourceforge.net/release/xsl/current/manpages/docbook.xsl")
               (string-append (assoc-ref inputs "docbook-xsl")
                              "/xml/xsl/docbook-xsl-"
                              ,(package-version docbook-xsl)
                              "/manpages/docbook.xsl")))
            (setenv "XML_CATALOG_FILES"
                    (string-append (assoc-ref inputs "docbook-xml")
                                   "/xml/dtd/docbook/catalog.xml"))
            ;; Rerun the whole thing to avoid version mismatch ("This is
            ;; Automake 1.15.1, but the definition used by this
            ;; AM_INIT_AUTOMAKE comes from Automake 1.15.").  Note: we don't
            ;; use 'autoreconf' because it insists on running 'libtoolize'.
            (invoke "autoconf")
            (invoke "aclocal")
            (invoke "automake" "-ac"))))))
    (inputs
     `(("libgcrypt" ,libgcrypt)
       ("linux-pam" ,linux-pam)
       ("openssh" ,openssh)
       ("dbus" ,dbus)
       ("gcr" ,gcr)))
    (native-inputs
     `(("pkg-config" ,pkg-config)
       ("glib" ,glib "bin")
       ("python" ,python-2) ;for tests
       ("intltool" ,intltool)
       ("autoconf" ,autoconf)
       ("automake" ,automake)
       ("libxslt" ,libxslt) ;for documentation
       ("docbook-xml" ,docbook-xml-4.2)
       ("docbook-xsl" ,docbook-xsl)))
    (home-page "https://www.gnome.org")
    (synopsis "Daemon to store passwords and encryption keys")
    (description
     "gnome-keyring is a program that keeps passwords and other secrets for
users.  It is run as a daemon in the session, similar to ssh-agent, and other
applications locate it via an environment variable or D-Bus.

The program can manage several keyrings, each with its own master password,
and there is also a session keyring which is never stored to disk, but
forgotten when the session ends.")
    (license license:lgpl2.1+)))

(define-public evince
  (package
    (name "evince")
    (version "3.28.2")
    (source (origin
             (method url-fetch)
             (uri (string-append "mirror://gnome/sources/" name "/"
                                 (version-major+minor version) "/"
                                 name "-" version ".tar.xz"))
             (sha256
              (base32
               "1qbk1x2c7iacmmfwjzh136v2sdacrkqn9d6bnqid7xn9hlnx4m89"))))
    (build-system glib-or-gtk-build-system)
    (arguments
     `(#:configure-flags '("--disable-nautilus")
       #:phases
       (modify-phases %standard-phases
         (add-before 'install 'skip-gtk-update-icon-cache
           ;; Don't create 'icon-theme.cache'.
           (lambda _
             (substitute* "data/Makefile"
               (("gtk-update-icon-cache") "true"))
             #t)))))
    (inputs
     `(("libarchive" ,libarchive)
       ("libgxps" ,libgxps)
       ("libspectre" ,libspectre)
       ("djvulibre" ,djvulibre)
       ("ghostscript" ,ghostscript)
       ("poppler" ,poppler)
       ("libtiff" ,libtiff)
       ;; TODO:
       ;;   Build libkpathsea as a shared library for DVI support.
       ;; ("libkpathsea" ,texlive-bin)
       ("gnome-desktop" ,gnome-desktop)
       ("gsettings-desktop-schemas" ,gsettings-desktop-schemas)
       ("libgnome-keyring" ,libgnome-keyring)
       ("adwaita-icon-theme" ,adwaita-icon-theme)
       ("gdk-pixbuf" ,gdk-pixbuf)
       ("atk" ,atk)
       ("pango" ,pango)
       ("gtk+" ,gtk+)
       ("glib" ,glib)
       ("libxml2" ,libxml2)
       ("libsm" ,libsm)
       ("libice" ,libice)
       ("shared-mime-info" ,shared-mime-info)
       ("dconf" ,dconf)
       ("libcanberra" ,libcanberra)
       ("libsecret" ,libsecret)

       ;; XXX: 'libarchive.pc' adds '-lnettle' so Nettle should really be
       ;; propagated from there.
       ("nettle" ,nettle)

       ;; For tests.
       ("dogtail" ,python2-dogtail)))
    (native-inputs
     `(("itstool" ,itstool)
       ("intltool" ,intltool)
       ("glib" ,glib "bin")
       ("pkg-config" ,pkg-config)
       ("xmllint" ,libxml2)))
    (home-page
     "https://www.gnome.org/projects/evince/")
    (synopsis "GNOME's document viewer")
    (description
     "Evince is a document viewer for multiple document formats.  It
currently supports PDF, PostScript, DjVu, TIFF and DVI.  The goal
of Evince is to replace the multiple document viewers that exist
on the GNOME Desktop with a single simple application.")
    (license license:gpl2+)))

(define-public gsettings-desktop-schemas
  (package
    (name "gsettings-desktop-schemas")
    (version "3.28.0")
    (source
     (origin
      (method url-fetch)
      (uri (string-append "mirror://gnome/sources/" name "/"
                          (version-major+minor version)  "/"
                          name "-" version ".tar.xz"))
      (sha256
       (base32
        "0rwidacwrxlc54x90h9g3wx2zlisc4vm49vmxi15azmpj1vwvd2c"))))
    (build-system gnu-build-system)
    (inputs
     `(("glib" ,glib)))
    (native-inputs
     `(("intltool" ,intltool)
       ("glib" ,glib "bin")                       ; glib-compile-schemas, etc.
       ("gobject-introspection" ,gobject-introspection)
       ("pkg-config" ,pkg-config)))
    (home-page "https://launchpad.net/gsettings-desktop-schemas")
    (synopsis
     "GNOME settings for various desktop components")
    (description
     "Gsettings-desktop-schemas contains a collection of GSettings schemas
for settings shared by various components of the GNOME desktop.")
    (license license:lgpl2.1+)))

(define-public icon-naming-utils
  (package
    (name "icon-naming-utils")
    (version "0.8.90")
    (source
     (origin
      (method url-fetch)
      (uri (string-append "https://tango.freedesktop.org/releases/icon-naming-utils-"
                          version ".tar.bz2"))
      (sha256
       (base32
        "1mc3v28fdfqanx3lqx233vcr4glb4c2376k0kx2v91a4vxwqcdxi"))))
    (build-system gnu-build-system)
    (inputs
     `(("perl" ,perl)
       ("perl-xml-simple" ,perl-xml-simple)))
    (arguments
     '(#:phases
       (modify-phases %standard-phases
         (add-after 'install 'set-load-paths
           ;; Tell 'icon-name-mapping' where XML::Simple is.
           (lambda* (#:key outputs #:allow-other-keys)
             (let* ((out  (assoc-ref outputs "out"))
                    (prog (string-append out "/libexec/icon-name-mapping")))
               (wrap-program
                   prog
                 `("PERL5LIB" = ,(list (getenv "PERL5LIB")))))
             #t)))))
    (home-page "http://tango.freedesktop.org/Standard_Icon_Naming_Specification")
    (synopsis
     "Utility to implement the Freedesktop Icon Naming Specification")
    (description
     "To help with the transition to the Freedesktop Icon Naming
Specification, the icon naming utility maps the icon names used by the
GNOME and KDE desktops to the icon names proposed in the specification.")
    (license license:lgpl2.1+)))

(define-public gnome-icon-theme
  (package
    (name "gnome-icon-theme")
    (version "3.12.0")
    (source
     (origin
      (method url-fetch)
      (uri (string-append "mirror://gnome/sources/" name "/"
                          (version-major+minor version)  "/"
                          name "-" version ".tar.xz"))
      (sha256
       (base32
        "0fjh9qmmgj34zlgxb09231ld7khys562qxbpsjlaplq2j85p57im"))))
    (build-system gnu-build-system)
    (arguments
     '(#:configure-flags
       ;; Don't create 'icon-theme.cache'.
       (let* ((coreutils (assoc-ref %build-inputs "coreutils"))
              (true      (string-append coreutils "/bin/true")))
         (list (string-append "GTK_UPDATE_ICON_CACHE=" true)))))
    (native-inputs
     `(("icon-naming-utils" ,icon-naming-utils)
       ("intltool" ,intltool)
       ("pkg-config" ,pkg-config)))
    (home-page "https://art.gnome.org/")
    (synopsis
     "GNOME icon theme")
    (description
     "Icons for the GNOME desktop.")
    (license license:lgpl3))) ; or Creative Commons BY-SA 3.0

;; gnome-icon-theme was renamed to adwaita-icon-theme after version 3.12.0.
(define-public adwaita-icon-theme
  (package (inherit gnome-icon-theme)
    (name "adwaita-icon-theme")
    (version "3.28.0")
    (source (origin
              (method url-fetch)
              (uri (string-append "mirror://gnome/sources/" name "/"
                                  (version-major+minor version) "/"
                                  name "-" version ".tar.xz"))
              (sha256
               (base32
                "0l114ildlb3lz3xymfxxi0wpr2x21rd3cg8slb8jyxynzwfqrbks"))))
    (native-inputs
     `(("gtk-encode-symbolic-svg" ,gtk+ "bin")))))

(define-public tango-icon-theme
  (package
    (name "tango-icon-theme")
    (version "0.8.90")
    (source (origin
              (method url-fetch)
              (uri (string-append "http://tango.freedesktop.org/releases/"
                                  "tango-icon-theme-" version ".tar.bz2"))
              (sha256
               (base32
                "034r9s944b4yikyfgn602yv7s54wdzlq0qfvqh52b9x6kbx08h79"))))
    (build-system gnu-build-system)
    (native-inputs
     `(("icon-naming-utils" ,icon-naming-utils)
       ("intltool" ,intltool)
       ("imagemagick" ,imagemagick)
       ("pkg-config" ,pkg-config)))
    (home-page "http://tango-project.org/")
    (synopsis "Tango icon theme")
    (description "This is an icon theme that follows the Tango visual
guidelines.")
    (license license:public-domain)))

(define-public shared-mime-info
  (package
    (name "shared-mime-info")
    (version "1.9")
    (source (origin
             (method url-fetch)
             (uri (string-append "https://freedesktop.org/~hadess/"
                                 "shared-mime-info-" version ".tar.xz"))
             (sha256
              (base32
               "10ywzhzg8v1xmb9sz5xbqaci90id38knswigynyl33i29vn360aw"))))
    (build-system gnu-build-system)
    (arguments
     ;; The build system appears not to be parallel-safe.
     '(#:parallel-build? #f))
    (inputs
     `(("glib" ,glib)
       ("libxml2" ,libxml2)))
    (native-inputs
     `(("intltool" ,intltool)
       ("pkg-config" ,pkg-config)))
    (home-page "https://www.freedesktop.org/wiki/Software/shared-mime-info")
    (synopsis "Database of common MIME types")
    (description
     "The shared-mime-info package contains the core database of common types
and the update-mime-database command used to extend it.  It requires glib2 to
be installed for building the update command.  Additionally, it uses intltool
for translations, though this is only a dependency for the maintainers.  This
database is translated at Transifex.")
    (license license:gpl2+)))

(define-public system-config-printer
  (package
    (name "system-config-printer")
    (version "1.5.11")
    (source (origin
             (method url-fetch)
             (uri (string-append
                   "https://github.com/zdohnal/system-config-printer/releases/"
                   "download/" version
                   "/system-config-printer-" version ".tar.xz"))
             (sha256
              (base32
               "1lq0q51bhanirpjjvvh4xiafi8hgpk8r32h0dj6dn3f32z8pib9q"))))
    (build-system glib-or-gtk-build-system)
    (arguments
     `(#:imported-modules ((guix build python-build-system)
                           ,@%glib-or-gtk-build-system-modules)
       #:phases
       (modify-phases %standard-phases
         (add-after 'unpack 'patch-Makefile.am
           (lambda _
             ;; The Makefile generates some scripts, so set a valid shebang
             (substitute* "Makefile.am"
               (("/bin/bash") (which "bash")))
             (delete-file "configure")
             #t))
         (add-after 'unpack 'patch-docbook-xml
           (lambda* (#:key inputs #:allow-other-keys)
             ;; Modify the man XML otherwise xmlto tries to access the network
             (substitute* "man/system-config-printer.xml"
               (("http://www.oasis-open.org/docbook/xml/4.1.2/")
                (string-append (assoc-ref inputs "docbook-xml")
                               "/xml/dtd/docbook/")))
             #t))
         (add-after 'install 'wrap-for-python
           (@@ (guix build python-build-system) wrap))
         (add-after 'install 'wrap
           (lambda* (#:key outputs #:allow-other-keys)
             (let ((out               (assoc-ref outputs "out"))
                   (gi-typelib-path   (getenv "GI_TYPELIB_PATH")))
               (for-each
                (lambda (program)
                  (wrap-program program
                    `("GI_TYPELIB_PATH" ":" prefix (,gi-typelib-path))))
                (map (lambda (name)
                       (string-append out "/bin/" name))
                     '("system-config-printer"
                       "system-config-printer-applet"
                       "install-printerdriver"
                       "scp-dbus-service"))))
             #t)))))
    (inputs
     `(("gsettings-desktop-schemas" ,gsettings-desktop-schemas)
       ("gobject-introspection" ,gobject-introspection)
       ("python" ,python)
       ("cups" ,cups)
       ("python-dbus" ,python-dbus)
       ("python-pygobject" ,python-pygobject)
       ("python-pycups" ,python-pycups)
       ("python-requests" ,python-requests)
       ("python-pycairo" ,python-pycairo)
       ("libnotify" ,libnotify)
       ("packagekit" ,packagekit)))
    (native-inputs
     `(("pkg-config" ,pkg-config)
       ("desktop-file-utils" ,desktop-file-utils)
       ("glib" ,glib)
       ("autoconf" ,autoconf)
       ("automake" ,automake)
       ("intltool" ,intltool)
       ("xmlto" ,xmlto)
       ("docbook-xml" ,docbook-xml-4.1.2)
       ("docbook-xsl" ,docbook-xsl)
       ("libxml2" ,libxml2)))
    (home-page "https://github.com/zdohnal/system-config-printer")
    (synopsis "CUPS administration tool")
    (description
     "system-config-printer is a CUPS administration tool.  It's written in
Python using GTK+, and uses the @acronym{IPP, Internet Printing Protocol} when
configuring CUPS.")
    (license license:gpl2+)))

(define-public hicolor-icon-theme
  (package
    (name "hicolor-icon-theme")
    (version "0.17")
    (source
     (origin
      (method url-fetch)
      (uri (string-append "https://icon-theme.freedesktop.org/releases/"
                          "hicolor-icon-theme-" version ".tar.xz"))
      (sha256
       (base32
        "1n59i3al3zx6p90ff0l43gzpzmlqnzm6hf5cryxqrlbi48sq8x1i"))))
    (build-system gnu-build-system)
    (arguments
     `(#:tests? #f)) ; no check target
    (home-page "https://icon-theme.freedesktop.org/releases/")
    (synopsis
     "Freedesktop icon theme")
    (description
     "Freedesktop icon theme.")
    (license license:gpl2)))

(define-public libnotify
  (package
    (name "libnotify")
    (version "0.7.7")
    (source
     (origin
      (method url-fetch)
      (uri (string-append "mirror://gnome/sources/" name "/"
                          (version-major+minor version)  "/"
                          name "-" version ".tar.xz"))
      (sha256
       (base32
        "017wgq9n00hx39n0hm784zn18hl721hbaijda868cm96bcqwxd4w"))))
    (build-system gnu-build-system)
    (inputs
     `(("gdk-pixbuf" ,gdk-pixbuf)
       ("glib" ,glib)
       ("gtk+" ,gtk+)
       ("libpng" ,libpng)))
    (native-inputs
      `(("pkg-config" ,pkg-config)
        ("glib" ,glib "bin")
        ("gobject-introspection" ,gobject-introspection)))
    (home-page "https://developer-next.gnome.org/libnotify/")
    (synopsis
     "GNOME desktop notification library")
    (description
     "Libnotify is a library that sends desktop notifications to a
notification daemon, as defined in the Desktop Notifications spec.  These
notifications can be used to inform the user about an event or display
some form of information without getting in the user's way.")
    (license license:lgpl2.1+)))

(define-public libpeas
  (package
    (name "libpeas")
    (version "1.22.0")
    (source
     (origin
      (method url-fetch)
      (uri (string-append "mirror://gnome/sources/" name "/"
                          (version-major+minor version)  "/"
                          name "-" version ".tar.xz"))
      (sha256
       (base32
        "0qm908kisyjzjxvygdl18hjqxvvgkq9w0phs2g55pck277sw0bsv"))))
    (build-system gnu-build-system)
    (inputs
     `(("gtk+" ,gtk+)
       ("glade" ,glade3)
       ("python" ,python)
       ("python-pygobject" ,python-pygobject)))
    (native-inputs
     `(("pkg-config" ,pkg-config)
       ("glib:bin" ,glib "bin")
       ("gobject-introspection" ,gobject-introspection)
       ("intltool" ,intltool)))
    (propagated-inputs
     ;; The .pc file "Requires" gobject-introspection.
     `(("gobject-introspection" ,gobject-introspection)))
    (home-page "https://wiki.gnome.org/Libpeas")
    (synopsis "GObject plugin system")
    (description
     "Libpeas is a gobject-based plugin engine, targeted at giving every
application the chance to assume its own extensibility.  It also has a set of
features including, but not limited to: multiple extension points; on-demand
(lazy) programming language support for C, Python and JS; simplicity of the
API.")
    (license license:lgpl2.0+)))

(define-public gtkglext
  (package
    (name "gtkglext")
    (version "1.2.0")
    (source (origin
              (method url-fetch)
              (uri (string-append "mirror://sourceforge/gtkglext/gtkglext/"
                                  version "/gtkglext-" version ".tar.gz"))
              (sha256
               (base32 "1ya4d2j2aacr9ii5zj4ac95fjpdvlm2rg79mgnk7yvl1dcy3y1z5"))
              (patches (search-patches
                        "gtkglext-disable-disable-deprecated.patch"))))
    (build-system gnu-build-system)
    (arguments
     `(#:phases
       (modify-phases %standard-phases
         ;; Fix a collision between a local variable and a definition from
         ;; glibc's string.h.
         (add-after 'unpack 'fix-collision
           (lambda _
             (substitute* "gdk/gdkglshapes.c"
               ((" index") " triangle_index"))
             #t)))))
    (inputs `(("gtk+" ,gtk+-2)
              ("mesa" ,mesa)
              ("glu" ,glu)
              ("libx11" ,libx11)
              ("libxt" ,libxt)))
    (native-inputs `(("pkg-config" ,pkg-config)
                     ("glib" ,glib "bin")))
    (propagated-inputs `(("pangox-compat" ,pangox-compat)))
    (home-page "https://projects.gnome.org/gtkglext")
    (synopsis "OpenGL extension to GTK+")
    (description "GtkGLExt is an OpenGL extension to GTK+.  It provides
additional GDK objects which support OpenGL rendering in GTK+ and GtkWidget
API add-ons to make GTK+ widgets OpenGL-capable.")
    (license license:lgpl2.1+)))

(define-public glade3
  (package
    (name "glade")
    (version "3.22.1")
    (source (origin
              (method url-fetch)
              (uri (string-append "mirror://gnome/sources/" name "/"
                                  (version-major+minor version)  "/"
                                  name "-" version ".tar.xz"))
              (sha256
               (base32
                "16p38xavpid51qfy0s26n0n21f9ws1w9k5s65bzh1w7ay8p9my6z"))))
    (build-system glib-or-gtk-build-system)
    (arguments
     `(#:tests? #f ; needs X, GL, and software rendering
       #:phases
       (modify-phases %standard-phases
         (add-before 'configure 'fix-docbook
           (lambda* (#:key inputs #:allow-other-keys)
             (substitute* "man/Makefile.in"
               (("http://docbook.sourceforge.net/release/xsl/current/manpages/docbook.xsl")
                (string-append (assoc-ref inputs "docbook-xsl")
                               "/xml/xsl/docbook-xsl-"
                               ,(package-version docbook-xsl)
                               "/manpages/docbook.xsl")))
             #t)))))
    (inputs
     `(("gtk+" ,gtk+)
       ("libxml2" ,libxml2)))
    (native-inputs
     `(("intltool" ,intltool)
       ("itstool" ,itstool)
       ("libxslt" ,libxslt) ;for xsltproc
       ("docbook-xml" ,docbook-xml-4.2)
       ("docbook-xsl" ,docbook-xsl)
       ("python" ,python-2)
       ("pkg-config" ,pkg-config)))
    (home-page "https://glade.gnome.org")
    (synopsis "GTK+ rapid application development tool")
    (description "Glade is a rapid application development (RAD) tool to
enable quick & easy development of user interfaces for the GTK+ toolkit and
the GNOME desktop environment.")
    (license license:lgpl2.0+)))

(define-public libcroco
  (package
    (name "libcroco")
    (version "0.6.12")
    (source (origin
              (method url-fetch)
              (uri (string-append "mirror://gnome/sources/" name "/"
                                  (version-major+minor version)  "/"
                                  name "-" version ".tar.xz"))
              (patches
                (search-patches "libcroco-CVE-2017-7960.patch"
                                "libcroco-CVE-2017-7961.patch"))
              (sha256
               (base32
                "0q7qhi7z64i26zabg9dbs5706fa8pmzp1qhpa052id4zdiabbi6x"))))
    (build-system gnu-build-system)
    (native-inputs
     `(("pkg-config" ,pkg-config)))
    (inputs
     `(("glib" ,glib)
       ("libxml2" ,libxml2)
       ("zlib" ,zlib)))
    (home-page "https://github.com/GNOME/libcroco")
    (synopsis "CSS2 parsing and manipulation library")
    (description
     "Libcroco is a standalone CSS2 parsing and manipulation library.
The parser provides a low level event driven SAC-like API and a CSS object
model like API.  Libcroco provides a CSS2 selection engine and an experimental
XML/CSS rendering engine.")

    ;; LGPLv2.1-only.
    (license license:lgpl2.1)))

(define-public libgsf
  (package
    (name "libgsf")
    (version "1.14.45")
    (source (origin
              (method url-fetch)
              (uri (string-append "mirror://gnome/sources/" name "/"
                                  (version-major+minor version)  "/"
                                  name "-" version ".tar.xz"))
              (sha256
               (base32
                "1yk91ccf7z9b8d8ac6vip3gc5c0pkwgabqy6l0pj0kf43l7jrg2w"))))
    (build-system gnu-build-system)
    (native-inputs
     `(("intltool" ,intltool)
       ("pkg-config" ,pkg-config)))
    (inputs
     `(("python" ,python)
       ("zlib" ,zlib)
       ("bzip2" ,bzip2)))
    (propagated-inputs
     `(("gdk-pixbuf" ,gdk-pixbuf)
       ("glib" ,glib)
       ("libxml2" ,libxml2)))
    (home-page "https://www.gnome.org/projects/libgsf")
    (synopsis "GNOME's Structured File Library")
    (description
     "Libgsf aims to provide an efficient extensible I/O abstraction for
dealing with different structured file formats.")

    ;; LGPLv2.1-only.
    (license license:lgpl2.1)))

(define-public librsvg
  (package
    (name "librsvg")
    (version "2.40.20")
    (source (origin
              (method url-fetch)
              (uri (string-append "mirror://gnome/sources/" name "/"
                                  (version-major+minor version)  "/"
                                  name "-" version ".tar.xz"))
              (sha256
               (base32
                "0ay9himvw1l1swcf3h1312d2iqzfl65kpbfgiyfykgvq7cydvx6g"))))
    (build-system gnu-build-system)
    (arguments
     `(#:configure-flags
       (list "--disable-static"
             "--enable-vala") ; needed for e.g. gnome-mines
       #:phases
       (modify-phases %standard-phases
         (add-before 'configure 'pre-configure
           (lambda* (#:key inputs #:allow-other-keys)
             (substitute* "gdk-pixbuf-loader/Makefile.in"
               ;; By default the gdk-pixbuf loader is installed under
               ;; gdk-pixbuf's prefix.  Work around that.
               (("gdk_pixbuf_moduledir = .*$")
                (string-append "gdk_pixbuf_moduledir = "
                               "$(prefix)/lib/gdk-pixbuf-2.0/2.10.0/"
                                "loaders\n"))
               ;; Drop the 'loaders.cache' file, it's in gdk-pixbuf+svg.
               (("gdk_pixbuf_cache_file = .*$")
                "gdk_pixbuf_cache_file = $(TMPDIR)/loaders.cache\n"))
             #t))
         (add-before 'check 'remove-failing-tests
           (lambda _
             (with-directory-excursion "tests/fixtures/reftests"
               (for-each delete-file
                         '(;; This test fails on i686:
                           "svg1.1/masking-path-04-b.svg"
                           ;; This test fails on armhf:
                           "svg1.1/masking-mask-01-b.svg"
                           ;; This test fails on aarch64:
                           "bugs/777834-empty-text-children.svg")))
             #t)))))
    (native-inputs
     `(("pkg-config" ,pkg-config)
       ("vala" ,vala)
       ("glib" ,glib "bin")                               ; glib-mkenums, etc.
       ("gobject-introspection" ,gobject-introspection))) ; g-ir-compiler, etc.
    (inputs
     `(("pango" ,pango)
       ("libcroco" ,libcroco)
       ("bzip2" ,bzip2)
       ("libgsf" ,libgsf)
       ("libxml2" ,libxml2)))
    (propagated-inputs
     ;; librsvg-2.0.pc refers to all of that.
     `(("cairo" ,cairo)
       ("gdk-pixbuf" ,gdk-pixbuf)
       ("glib" ,glib)))
    (home-page "https://wiki.gnome.org/LibRsvg")
    (synopsis "Render SVG files using Cairo")
    (description
     "Librsvg is a C library to render SVG files using the Cairo 2D graphics
library.")
    (license license:lgpl2.0+)))

(define-public librsvg-next
  (package
    (name "librsvg")
    (version "2.44.12")
    (source (origin
              (method url-fetch)
              (uri (string-append "mirror://gnome/sources/" name "/"
                                  (version-major+minor version)  "/"
                                  name "-" version ".tar.xz"))
              (sha256
               (base32
                "1h3qnqhr0l7pd2bxg69ki6ckl4srdwgr471dpp4jq9i4784hp0v6"))))
    (build-system gnu-build-system)
    (arguments
     `(#:configure-flags
       (list "--disable-static"
             "--enable-vala") ; needed for e.g. gnome-mines
       #:make-flags '("CC=gcc")
       #:phases
       (modify-phases %standard-phases
         ;; Don't patch anything in vendor/ to avoid having to recompute
         ;; checksums for the bundled Cargo "crates".  TODO: Unbundle those.
         (delete 'patch-source-shebangs)
         (delete 'patch-generated-file-shebangs)
         (delete 'patch-usr-bin-file)
         (add-before 'configure 'patch-all-the-things
           (lambda _
             (for-each patch-shebang '("tap-driver.sh" "tap-test"))
             (patch-/usr/bin/file "configure")
             #t))
         (add-before 'configure 'pre-configure
           (lambda* (#:key inputs #:allow-other-keys)
             (substitute* "gdk-pixbuf-loader/Makefile.in"
               ;; By default the gdk-pixbuf loader is installed under
               ;; gdk-pixbuf's prefix.  Work around that.
               (("gdk_pixbuf_moduledir = .*$")
                (string-append "gdk_pixbuf_moduledir = "
                               "$(prefix)/lib/gdk-pixbuf-2.0/2.10.0/"
                                "loaders\n"))
               ;; Drop the 'loaders.cache' file, it's in gdk-pixbuf+svg.
               (("gdk_pixbuf_cache_file = .*$")
                "gdk_pixbuf_cache_file = $(TMPDIR)/loaders.cache\n"))
             #t))
         (add-before 'check 'remove-failing-tests
           (lambda _
             (with-directory-excursion "tests/fixtures/reftests"
               (for-each delete-file
                         '(;; The images produced by these tests differ slightly
                           ;; from their reference counterparts due to differences
                           ;; in the build environment (missing fonts, etc).  See
                           ;; <tests/README.md> for details.
                           ;; These fail on x86_64.
                           "svg1.1/coords-viewattr-02-b.svg"
                           "svg1.1/filters-composite-04-f.svg"
                           "svg1.1/filters-image-01-b.svg"
                           "svg1.1/filters-conv-02-f.svg"
                           "svg1.1/filters-conv-04-f.svg"
                           ;; This test fails on i686:
                           "svg1.1/masking-path-04-b.svg"
                           ;; This test fails on armhf:
                           "svg1.1/masking-mask-01-b.svg"
                           ;; This test fails on aarch64:
                           "bugs/777834-empty-text-children.svg")))
             #t)))))
    (native-inputs
     `(("pkg-config" ,pkg-config)
       ;; This is the minimum supported Rust version in Librsvg 2.44.
       ("rust" ,rust-1.27)
       ("cargo" ,rust-1.27 "cargo")
       ("vala" ,vala)
       ("glib" ,glib "bin")                               ; glib-mkenums, etc.
       ("gobject-introspection" ,gobject-introspection))) ; g-ir-compiler, etc.
    (inputs
     `(("pango" ,pango)
       ("libcroco" ,libcroco)
       ("bzip2" ,bzip2)
       ("libgsf" ,libgsf)
       ("libxml2" ,libxml2)))
    (propagated-inputs
     ;; librsvg-2.0.pc refers to all of that.
     `(("cairo" ,cairo)
       ("gdk-pixbuf" ,gdk-pixbuf)
       ("glib" ,glib)))
    (home-page "https://wiki.gnome.org/LibRsvg")
    (synopsis "Render SVG files using Cairo")
    (description
     "Librsvg is a C library to render SVG files using the Cairo 2D graphics
library.")
    (license license:lgpl2.0+)))

(define-public libidl
  (package
    (name "libidl")
    (version "0.8.14")
    (source (origin
              (method url-fetch)
              (uri (let ((upstream-name "libIDL"))
		     (string-append "mirror://gnome/sources/" upstream-name "/"
                                    (version-major+minor version) "/"
                                    upstream-name "-" version ".tar.bz2")))
              (sha256
               (base32
                "08129my8s9fbrk0vqvnmx6ph4nid744g5vbwphzkaik51664vln5"))))
    (build-system gnu-build-system)
    (inputs `(("glib" ,glib)))
    (native-inputs
     `(("pkg-config" ,pkg-config)
       ("flex" ,flex)
       ("bison" ,bison)))
    (home-page "http://freecode.com/projects/libidl")
    (synopsis "Create trees of CORBA Interface Definition Language files")
    (description  "Libidl is a library for creating trees of CORBA Interface
Definition Language (idl) files, which is a specification for defining
portable interfaces. libidl was initially written for orbit (the orb from the
GNOME project, and the primary means of libidl distribution).  However, the
functionality was designed to be as reusable and portable as possible.")
    (license license:lgpl2.0+)))


(define-public orbit2
  (package
    (name "orbit2")
    (version "2.14.19")
    (source (origin
              (method url-fetch)
              (uri (let ((upstream-name "ORBit2"))
                     (string-append "mirror://gnome/sources/" upstream-name "/"
                                    (version-major+minor version) "/"
                                    upstream-name "-" version ".tar.bz2")))
              (sha256
               (base32
                "0l3mhpyym9m5iz09fz0rgiqxl2ym6kpkwpsp1xrr4aa80nlh1jam"))))
    (build-system gnu-build-system)
    (arguments
     `(#:configure-flags
       '(;; We don't need static libraries, plus they don't build reproducibly
         ;; (non-deterministic ordering of .o files in the archive.)
         "--disable-static"

         ;; The programmer kindly gives us a hook to turn off deprecation
         ;; warnings ...
         "DISABLE_DEPRECATED_CFLAGS=-DGLIB_DISABLE_DEPRECATION_WARNINGS")
       ;; ... which they then completly ignore !!
       #:phases
       (modify-phases %standard-phases
         (add-before 'configure 'ignore-deprecations
           (lambda _
             (substitute* "linc2/src/Makefile.in"
               (("-DG_DISABLE_DEPRECATED") "-DGLIB_DISABLE_DEPRECATION_WARNINGS"))
             #t)))))
    (inputs `(("glib" ,glib)
              ("libidl" ,libidl)))
    (native-inputs
     `(("pkg-config" ,pkg-config)))
    (home-page "https://projects.gnome.org/orbit2/")
    (synopsis "CORBA 2.4-compliant Object Request Broker")
    (description  "ORBit2 is a CORBA 2.4-compliant Object Request Broker (orb)
featuring mature C, C++ and Python bindings.")
    ;; Licence notice is unclear.  The Web page simply say "GPL" without giving
    ;; a version.  SOME of the code files have licence notices for GPLv2+.
    ;; The tarball contains files of the text of GPLv2 and LGPLv2.
    (license license:gpl2+)
    (properties `((upstream-name . "ORBit2")))))


(define-public libbonobo
  (package
    (name "libbonobo")
    (version "2.32.1")
    (source (origin
              (method url-fetch)
              (uri (string-append "mirror://gnome/sources/" name "/"
                                  (version-major+minor version)
                                  "/" name "-" version ".tar.bz2"))
              (sha256
               (base32 "0swp4kk6x7hy1rvd1f9jba31lvfc6qvafkvbpg9h0r34fzrd8q4i"))
              (patches (search-patches
                        "libbonobo-activation-test-race.patch"))))
    (build-system gnu-build-system)
    (arguments
     ;; The programmer kindly gives us a hook to turn off deprecation warnings ...
     `(#:configure-flags
       '("DISABLE_DEPRECATED_CFLAGS=-DGLIB_DISABLE_DEPRECATION_WARNINGS")
       ;; ... which they then completly ignore !!
       #:phases
       (modify-phases %standard-phases
         (add-before 'configure 'ignore-deprecations
           (lambda _
             (substitute* "activation-server/Makefile.in"
               (("-DG_DISABLE_DEPRECATED") "-DGLIB_DISABLE_DEPRECATION_WARNINGS"))
             #t)))

       ;; There's apparently a race condition between the server stub
       ;; generation and linking of the example under 'samples/echo' that can
       ;; lead do undefined references when building in parallel, as reported
       ;; at <https://forums.gentoo.org/viewtopic-t-223376-start-550.html>.
       ;; Thus, disable parallel builds.
       #:parallel-build? #f))
    (inputs `(("popt" ,popt)
              ("libxml2" ,libxml2)))
    ;; The following are Required by the .pc file
    (propagated-inputs
     `(("glib" ,glib)
       ("orbit2" ,orbit2)))
    (native-inputs
     `(("intltool" ,intltool)
       ("pkg-config" ,pkg-config)
       ("glib" ,glib "bin")             ; for glib-genmarshal, etc.
       ("flex" ,flex)
       ("bison" ,bison)))
    (home-page "https://developer.gnome.org/libbonobo/")
    (synopsis "Framework for creating reusable components for use in GNOME applications")
    (description "Bonobo is a framework for creating reusable components for
use in GNOME applications, built on top of CORBA.")
    ;; Licence not explicitly stated.  Source files contain no licence notices.
    ;; Tarball contains text of both GPLv2 and LGPLv2
    ;; GPLv2 covers both conditions
    (license license:gpl2+)))


(define-public gconf
  (package
    (name "gconf")
    (version "3.2.6")
    (source (origin
              (method url-fetch)
              (uri
               (let ((upstream-name "GConf"))
                 (string-append "mirror://gnome/sources/" upstream-name "/"
                                (version-major+minor version) "/"
                                upstream-name "-" version ".tar.xz")))
              (sha256
               (base32 "0k3q9nh53yhc9qxf1zaicz4sk8p3kzq4ndjdsgpaa2db0ccbj4hr"))))
    (build-system gnu-build-system)
    (inputs `(("dbus-glib" ,dbus-glib)
              ("libxml2" ,libxml2)))
    (propagated-inputs `(("glib" ,glib) ; referred to in the .pc file
                         ("orbit2" ,orbit2)))
    (native-inputs
     `(("intltool" ,intltool)
       ("glib" ,glib "bin")             ; for glib-genmarshal, etc.
       ("pkg-config" ,pkg-config)))
    (home-page "https://projects.gnome.org/gconf/")
    (synopsis "Store application preferences")
    (description "Gconf is a system for storing application preferences.  It
is intended for user preferences; not arbitrary data storage.")
    (license license:lgpl2.0+)
    (properties '((upstream-name . "GConf")))))


(define-public gnome-mime-data
  (package
    (name "gnome-mime-data")
    (version "2.18.0")
    (source (origin
              (method url-fetch)
              (uri (string-append "mirror://gnome/sources/" name "/"
                                  (version-major+minor version)  "/"
                                  name "-" version ".tar.bz2"))
              (sha256
               (base32
                "1mvg8glb2a40yilmyabmb7fkbzlqd3i3d31kbkabqnq86xdnn69p"))))
    (build-system gnu-build-system)
    (native-inputs
     `(("perl" ,perl)
       ("intltool" ,intltool)))
    (arguments
     '(#:phases (modify-phases %standard-phases
                  (add-after 'configure 'use-our-intltool
                    (lambda _
                      ;; Do not use the bundled intltool commands, which lack
                      ;; the "dotless @INC" fixes of our 'intltool' package.
                      (substitute* (find-files "." "^Makefile$")
                        (("^INTLTOOL_(EXTRACT|UPDATE|MERGE) = .*$" _ tool)
                         (string-append "INTLTOOL_" tool " = intltool-"
                                        (string-downcase tool) "\n")))
                      #t)))))
    (home-page "https://www.gnome.org")
    (synopsis "Base MIME and Application database for GNOME")
    (description  "GNOME Mime Data is a module which contains the base MIME
and Application database for GNOME.  The data stored by this module is
designed to be accessed through the MIME functions in GnomeVFS.")
    (license license:gpl2+)))


(define-public gnome-vfs
  (package
    (name "gnome-vfs")
    (version "2.24.4")
    (source (origin
              (method url-fetch)
              (uri (string-append "mirror://gnome/sources/" name "/"
                                  (version-major+minor version)  "/"
                                  name "-" version ".tar.bz2"))
              (sha256
               (base32
                "1ajg8jb8k3snxc7rrgczlh8daxkjidmcv3zr9w809sq4p2sn9pk2"))))
    (build-system gnu-build-system)
    (arguments
     `(#:phases
       (modify-phases %standard-phases
         (add-before 'configure 'ignore-deprecations
           (lambda _
             (substitute* '("libgnomevfs/Makefile.in"
                            "daemon/Makefile.in")
               (("-DG_DISABLE_DEPRECATED") "-DGLIB_DISABLE_DEPRECATION_WARNINGS"))
             #t))
         (add-before 'configure 'patch-test-async-cancel-to-never-fail
           (lambda _
             (substitute* "test/test-async-cancel.c"
               (("EXIT_FAILURE") "77"))
             #t)))))
    (inputs `(("libxml2" ,libxml2)
              ("dbus-glib" ,dbus-glib)
              ("gconf" ,gconf)
              ("gnome-mime-data" ,gnome-mime-data)
              ("zlib" ,zlib)))
    (native-inputs
     `(("glib" ,glib "bin")             ; for glib-mkenums, etc.
       ("intltool" ,intltool)
       ("pkg-config" ,pkg-config)))
    (home-page "https://developer.gnome.org/gnome-vfs/")
    (synopsis "Access files and folders in GNOME applications")
    (description
     "GnomeVFS is the core library used to access files and folders in GNOME
applications.  It provides a file system abstraction which allows applications
to access local and remote files with a single consistent API.")
    (license license:lgpl2.0+)))



(define-public libgnome
  (package
    (name "libgnome")
    (version "2.32.1")
    (source (origin
              (method url-fetch)
              (uri (string-append "mirror://gnome/sources/" name "/"
                                  (version-major+minor version)  "/"
                                  name "-" version ".tar.bz2"))
              (sha256
               (base32
                "197pnq8y0knqjhm2fg4j6hbqqm3qfzfnd0irhwxpk1b4hqb3kimj"))
              (patches (search-patches "libgnome-encoding.patch"))))
    (build-system gnu-build-system)
    (arguments
     `(#:phases
       (modify-phases %standard-phases
         (add-before 'configure 'enable-deprecated
           (lambda _
             (substitute* "libgnome/Makefile.in"
               (("-DG_DISABLE_DEPRECATED") "-DGLIB_DISABLE_DEPRECATION_WARNINGS"))
             #t)))))
    (inputs `(("libxml2" ,libxml2)))
    (native-inputs
     `(("glib" ,glib "bin")             ; for glib-mkenums, etc.
       ("intltool" ,intltool)
       ("pkg-config" ,pkg-config)))
    ;; The following are listed as Required in the .pc file
    ;; (except for libcanberra -- which seems to be oversight on the part
    ;; of the upstream developers -- anything that links against libgnome,
    ;; must also link against libcanberra
    (propagated-inputs
     `(("libcanberra" ,libcanberra)
       ("libbonobo" ,libbonobo)
       ("gconf" ,gconf)
       ("gnome-vfs" ,gnome-vfs)
       ("popt" ,popt)))                       ;gnome-program.h includes popt.h
    (home-page "https://developer.gnome.org/libgnome/")
    (synopsis "Useful routines for building applications")
    (description  "The libgnome library provides a number of useful routines
for building modern applications, including session management, activation of
files and URIs, and displaying help.")
    (license license:lgpl2.0+)))


(define-public libart-lgpl
  (package
    (name "libart-lgpl")
    (version "2.3.21")
    (source (origin
              (method url-fetch)
              (uri (let ((upstream-name "libart_lgpl"))
                     (string-append "mirror://gnome/sources/" upstream-name "/"
                                    (version-major+minor version) "/"
                                    upstream-name "-" version ".tar.bz2")))
              (sha256
               (base32
                "1yknfkyzgz9s616is0l9gp5aray0f2ry4dw533jgzj8gq5s1xhgx"))))
    (build-system gnu-build-system)
    (native-inputs
     `(("pkg-config" ,pkg-config)))
    (home-page "https://people.gnome.org/~mathieu/libart")
    (synopsis "2D drawing library")
    (description  "Libart is a 2D drawing library intended as a
high-quality vector-based 2D library with antialiasing and alpha composition.")
    (license license:lgpl2.0+)))



(define-public libgnomecanvas
  (package
    (name "libgnomecanvas")
    (version "2.30.3")
    (source (origin
              (method url-fetch)
              (uri (string-append "mirror://gnome/sources/" name "/"
                                  (version-major+minor version)  "/"
                                  name "-" version ".tar.gz"))
              (sha256
               (base32
                "1nhnq4lfkk8ljkdafscwaggx0h95mq0rxnd7zgqyq0xb6kkqbjm8"))))
    (build-system gnu-build-system)
    ;; Mentioned as Required in the .pc file
    (propagated-inputs `(("libart-lgpl" ,libart-lgpl)
                         ("gtk+" ,gtk+-2)))
    (native-inputs
     `(("intltool" ,intltool)
       ("glib" ,glib "bin")             ; for glib-genmarshal, etc.
       ("pkg-config" ,pkg-config)))
    (home-page "https://developer.gnome.org/libgnomecanvas/")
    (synopsis "Flexible widget for creating interactive structured graphics")
    (description  "The GnomeCanvas widget provides a flexible widget for
creating interactive structured graphics.")
    (license license:lgpl2.0+)))

(define-public libgnomecanvasmm
  (package
    (name "libgnomecanvasmm")
    (version "2.26.0")
    (source (origin
              (method url-fetch)
              (uri (string-append "mirror://gnome/sources/" name "/"
                                  (version-major+minor version)  "/"
                                  name "-" version ".tar.bz2"))
              (sha256
               (base32
                "0679hcnpam2gkag2i63sm0wdm35gwvzafnz1354mg6j5gzwpfrcr"))))
    (build-system gnu-build-system)
    (arguments
     '(#:configure-flags '("CXXFLAGS=-std=c++11"))) ; required by gtkmm
    (propagated-inputs `(("libgnomecanvas" ,libgnomecanvas)))
    (native-inputs
     `(("gtkmm-2" ,gtkmm-2)
       ("pkg-config" ,pkg-config)))
    (home-page "https://gtkmm.org")
    (synopsis "C++ bindings to the GNOME Canvas library")
    (description "C++ bindings to the GNOME Canvas library.")
    (license license:lgpl2.0+)))

(define-public libgnomeui
  (package
    (name "libgnomeui")
    (version "2.24.5")
    (source (origin
              (method url-fetch)
              (uri (string-append "mirror://gnome/sources/" name "/"
                                  (version-major+minor version)  "/"
                                  name "-" version ".tar.bz2"))
              (patches (search-patches "libgnomeui-utf8.patch"))
              (sha256
               (base32
                "03rwbli76crkjl6gp422wrc9lqpl174k56cp9i96b7l8jlj2yddf"))))
    (build-system gnu-build-system)
    ;; Mentioned as Required in the .pc file
    (propagated-inputs `(("libbonoboui" ,libbonoboui)
                         ("libgnome" ,libgnome)
                         ("libgnomecanvas" ,libgnomecanvas)
                         ("libgnome-keyring" ,libgnome-keyring)))
    (inputs `(("libjpeg" ,libjpeg)
              ("popt" ,popt)
              ("libbonobo" ,libbonobo)
              ("libxml2" ,libxml2)
              ("libglade" ,libglade)))
    (native-inputs
     `(("glib" ,glib "bin")             ; for glib-mkenums, etc.
       ("intltool" ,intltool)
       ("pkg-config" ,pkg-config)))
    (home-page "https://developer.gnome.org/libgnomeui/")
    (synopsis "Additional widgets for applications")
    (description "The libgnomeui library provides additional widgets for
applications.  Many of the widgets from libgnomeui have already been
ported to GTK+.")
    (license license:lgpl2.0+)))

(define-public libglade
  (package
    (name "libglade")
    (version "2.6.4")
    (source (origin
              (method url-fetch)
              (uri (string-append "mirror://gnome/sources/" name "/"
                                  (version-major+minor version)  "/"
                                  name "-" version ".tar.bz2"))
              (sha256
               (base32
                "1v2x2s04jry4gpabws92i0wq2ghd47yr5n9nhgnkd7c38xv1wdk4"))))
    (build-system gnu-build-system)
    (inputs
     `(("python" ,python))) ;; needed for the optional libglade-convert program
    (propagated-inputs
     `(("gtk+-2" ,gtk+-2)
       ("libxml2" ,libxml2))) ; required by libglade-2.0.pc
    (native-inputs
     `(("pkg-config" ,pkg-config)))
    (home-page "https://developer.gnome.org/libglade")
    (synopsis "Load glade interfaces and access the glade built widgets")
    (description "Libglade is a library that provides interfaces for loading
graphical interfaces described in glade files and for accessing the
widgets built in the loading process.")
    (license license:gpl2+))) ; This is correct.  GPL not LGPL

(define-public libgnomeprint
  ;; This library has been deprecated since 2006; see
  ;; <https://mail.gnome.org/archives/devel-announce-list/2006-August/msg00005.html>.
  (package
    (name "libgnomeprint")
    (version "2.8.2")
    (source (origin
              (method url-fetch)
              (uri (string-append "mirror://gnome/sources/" name "/"
                                  (version-major+minor version)  "/"
                                  name "-" version ".tar.bz2"))
              (sha256
               (base32
                "129ka3nn8gx9dlfry17ib79azxk45wzfv5rgqzw6dwx2b5ns8phm"))))
    (build-system gnu-build-system)
    (inputs
     `(("popt" ,popt)
       ("libart-lgpl" ,libart-lgpl)
       ("gtk+" ,gtk+-2)
       ("libxml2" ,libxml2)))
    (native-inputs
     `(("intltool" ,intltool)
       ("glib" ,glib "bin")             ; for glib-genmarshal, etc.
       ("pkg-config" ,pkg-config)))
    (home-page "https://projects.gnome.org/gnome-print/home/faq.html")
    (synopsis "Printing framework for GNOME")
    (description
     "GNOME-print was a printing framework for GNOME.  It has been deprecated
since ca. 2006, when GTK+ itself incorporated printing support.")
    (license license:lgpl2.0+)))


(define-public libgnomeprintui
  ;; Deprecated; see libgnomeprint.
  (package
    (name "libgnomeprintui")
    (version "2.8.2")
    (source (origin
              (method url-fetch)
              (uri (string-append "mirror://gnome/sources/" name "/"
                                  (version-major+minor version)  "/"
                                  name "-" version ".tar.bz2"))
              (sha256
               (base32
                "1ivipk7r61rg90p9kp889j28xlyyj6466ypvwa4jvnrcllnaajsw"))))
    (build-system gnu-build-system)
    ;; Mentioned as Required in the .pc file
    (propagated-inputs `(("libgnomeprint" ,libgnomeprint)))
    (inputs `(("gtk+" ,gtk+-2)
              ("glib" ,glib)
              ("gnome-icon-theme" ,gnome-icon-theme)
              ("libgnomecanvas" ,libgnomecanvas)
              ("libxml2" ,libxml2)))
    (native-inputs
     `(("intltool" ,intltool)
       ("pkg-config" ,pkg-config)))
    (home-page "https://projects.gnome.org/gnome-print/home/faq.html")
    (synopsis "Printing framework for GNOME")
    (description (package-description libgnomeprint))
    (license license:lgpl2.0+)))

(define-public libbonoboui
  (package
    (name "libbonoboui")
    (version "2.24.5")
    (source (origin
              (method url-fetch)
              (uri (string-append "mirror://gnome/sources/" name "/"
                                  (version-major+minor version)  "/"
                                  name "-" version ".tar.bz2"))
              (sha256
               (base32
                "1kbgqh7bw0fdx4f1a1aqwpff7gp5mwhbaz60c6c98bc4djng5dgs"))))
    (build-system gnu-build-system)
    (arguments
     `(#:phases
       (modify-phases %standard-phases
         (add-before 'check 'start-xserver
           (lambda* (#:key inputs #:allow-other-keys)
             (let ((xorg-server (assoc-ref inputs "xorg-server"))
                   (disp ":1"))

               (setenv "HOME" (getcwd))
               (setenv "DISPLAY" disp)
               ;; There must be a running X server and make check doesn't start one.
               ;; Therefore we must do it.
               (zero? (system (format #f "~a/bin/Xvfb ~a &" xorg-server disp)))))))))
    ;; Mentioned as Required by the .pc file
    (propagated-inputs `(("libxml2" ,libxml2)))
    (inputs
     `(("popt" ,popt)
       ("pangox-compat" ,pangox-compat)
       ("libgnome" ,libgnome)
       ("libgnomecanvas" ,libgnomecanvas)
       ("libglade" ,libglade)))
    (native-inputs
     `(("glib" ,glib "bin")             ; for glib-genmarshal, etc.
       ("intltool" ,intltool)
       ("xorg-server" ,xorg-server) ; For running the tests
       ("pkg-config" ,pkg-config)))
    (home-page "https://developer.gnome.org/libbonoboui/")
    (synopsis "Some user interface controls using Bonobo")
    (description  "The Bonobo UI library provides a number of user interface
controls using the Bonobo component framework.")
    (license license:lgpl2.0+)))

(define-public libwnck
  (package
    (name "libwnck")
    (version "3.24.1")
    (source (origin
              (method url-fetch)
              (uri (string-append "mirror://gnome/sources/" name "/"
                                  (version-major+minor version) "/"
                                  name "-" version ".tar.xz"))
              (sha256
               (base32
                "010zk9zvydggxqnxfml3scml5yxmpjy90irpqcayrzw26lldr9mg"))))
    (build-system gnu-build-system)
    (native-inputs
     `(("pkg-config" ,pkg-config)
       ("intltool" ,intltool)))
    (propagated-inputs
     `(("gtk+" ,gtk+)
       ("libxres" ,libxres)
       ("startup-notification" ,startup-notification)))
    (home-page "https://developer.gnome.org/libwnck/")
    (synopsis "Window Navigator Construction Kit")
    (description
     "Libwnck is the Window Navigator Construction Kit, a library for use in
writing pagers, tasklists, and more generally applications that are dealing
with window management.  It tries hard to respect the Extended Window Manager
Hints specification (EWMH).")
    (license license:lgpl2.0+)))

;; stable version for gtk2, required by xfwm4.
(define-public libwnck-2
  (package (inherit libwnck)
    (name "libwnck")
    (version "2.30.7")
    (source (origin
              (method url-fetch)
              (uri (string-append "mirror://gnome/sources/" name "/"
                                  (version-major+minor version) "/"
                                  name "-" version ".tar.xz"))
              (sha256
               (base32
                "15713yl0f8f3p99jzqqfmbicrdswd3vwpx7r3bkf1bgh6d9lvs4b"))))
    (propagated-inputs
     `(("gtk+" ,gtk+-2)
       ("libxres" ,libxres)
       ("startup-notification" ,startup-notification)))))

(define-public goffice
  (package
    (name "goffice")
    (version "0.10.44")
    (source (origin
              (method url-fetch)
              (uri (string-append "mirror://gnome/sources/" name "/"
                                  (version-major+minor version)  "/"
                                  name "-" version ".tar.xz"))
              (sha256
               (base32 "1fd7cm6j0g0mqgpqs4y22b4gd2ll4mcyvg4d0q22d5ndjapl4q3d"))))
    (build-system gnu-build-system)
    (outputs '("out"
               "doc"))                            ;4.0 MiB of gtk-doc
    (arguments
     '(#:configure-flags (list (string-append "--with-html-dir="
                                              (assoc-ref %outputs "doc")
                                              "/share/gtk-doc/html"))))
    (inputs
     `(("gtk+" ,gtk+)
       ("libgsf" ,libgsf)
       ("librsvg" ,librsvg)
       ("libxslt" ,libxslt)
       ("libxml2" ,libxml2)))
    (native-inputs
     `(("intltool" ,intltool)
       ("glib" ,glib "bin")
       ("pkg-config" ,pkg-config)))
    (home-page "https://developer.gnome.org/goffice/")
    (synopsis "Document-centric objects and utilities")
    (description "A GLib/GTK+ set of document-centric objects and utilities.")
    (license
     ;; Dual licensed under GPLv2 or GPLv3 (both without "or later")
     ;; Note: NOT LGPL
     (list license:gpl2 license:gpl3))))

(define-public goffice-0.8
  (package (inherit goffice)
    (version "0.8.17")
    (source (origin
              (method url-fetch)
              (uri (string-append "mirror://gnome/sources/" (package-name goffice) "/"
                                  (version-major+minor version)  "/"
                                  (package-name goffice) "-" version ".tar.xz"))
              (sha256
               (base32 "05fvzbs5bin05bbsr4dp79aiva3lnq0a3a40zq55i13vnsz70l0n"))))
    (arguments
     `(#:phases
       (modify-phases %standard-phases
         (add-after 'unpack 'fix-pcre-check
           (lambda _
             ;; Only glib.h can be included directly.  See
             ;; https://bugzilla.gnome.org/show_bug.cgi?id=670316
             (substitute* "configure"
               (("glib/gregex\\.h") "glib.h")) #t)))

       ,@(package-arguments goffice)))
    (propagated-inputs
     ;; libgoffice-0.8.pc mentions libgsf-1
     `(("libgsf" ,libgsf)))
    (inputs
     `(("gtk" ,gtk+-2)
       ,@(alist-delete "gtk" (package-inputs goffice))))))

(define-public gnumeric
  (package
    (name "gnumeric")
    (version "1.12.44")
    (source (origin
              (method url-fetch)
              (uri (string-append "mirror://gnome/sources/gnumeric/"
                                  (version-major+minor version)  "/"
                                  "gnumeric-" version ".tar.xz"))
              (sha256
               (base32
                "0147962c6ybdsj57rz95nla0rls7g545wc2n7pz59zmzyd5pksk0"))))
    (build-system glib-or-gtk-build-system)
    (arguments
     `(;; The gnumeric developers don't worry much about failing tests.
       ;; See https://bugzilla.gnome.org/show_bug.cgi?id=732387
       #:tests? #f
       #:phases
       (modify-phases %standard-phases
         (add-before
          'configure 'pre-conf
           (lambda* (#:key outputs #:allow-other-keys)
             ;; Make install tries to write into the directory of goffice
             ;; I am informed that this only affects the possibility to embed a
             ;; spreadsheet inside an Abiword document.   So presumably when we
             ;; package Abiword we'll have to refer it to this directory.
             (substitute* "configure"
               (("^GOFFICE_PLUGINS_DIR=.*")
                (string-append "GOFFICE_PLUGINS_DIR="
                               (assoc-ref outputs "out")
                               "/goffice/plugins"))))))))
    (inputs
     `(("glib" ,glib)
       ("gtk+" ,gtk+)
       ("goffice" ,goffice)
       ("libgsf" ,libgsf)
       ("librsvg" ,librsvg)
       ("libxml2" ,libxml2)
       ("libxslt" ,libxslt)
       ("python" ,python-2)
       ("python2-pygobject" ,python2-pygobject)
       ("zlib" ,zlib)))
    (native-inputs
     `(("bison" ,bison)
       ("docbook-xml" ,docbook-xml)
       ("intltool" ,intltool)
       ("itstool" ,itstool)
       ("glib:bin" ,glib "bin")
       ("pkg-config" ,pkg-config)))
    (home-page "http://www.gnumeric.org")
    (synopsis "Spreadsheet application")
    (description
     "GNUmeric is a GNU spreadsheet application, running under GNOME.  It is
interoperable with other spreadsheet applications.  It has a vast array of
features beyond typical spreadsheet functionality, such as support for linear
and non-linear solvers, statistical analysis, and telecommunication
engineering.")
    (license
    ;; Dual licensed under GPLv2 or GPLv3 (both without "or later")
     (list license:gpl2 license:gpl3))))

(define-public gnome-themes-standard
  (package
    (name "gnome-themes-standard")
    (version "3.22.3")
    (source
     (origin
       (method url-fetch)
       (uri (string-append "mirror://gnome/sources/" name "/"
                           (version-major+minor version) "/" name "-"
                           version ".tar.xz"))
       (sha256
        (base32
         "0smmiamrgcgf5sa88bsn8hwmvsyx4gczzs359nwxbkv14b2qgp31"))))
    (build-system gnu-build-system)
    (arguments
     '(#:configure-flags
       ;; Don't create 'icon-theme.cache'.
       (let* ((coreutils (assoc-ref %build-inputs "coreutils"))
              (true      (string-append coreutils "/bin/true")))
         (list (string-append "GTK_UPDATE_ICON_CACHE=" true)))))
    (inputs
     `(("gtk+" ,gtk+)
       ("gtk+-2" ,gtk+-2)
       ("librsvg" ,librsvg)
       ("libxml2" ,libxml2)
       ("glib" ,glib)))
    (native-inputs
     `(("intltool" ,intltool)
       ("glib:bin" ,glib "bin")
       ("pkg-config" ,pkg-config)))
    (home-page "https://launchpad.net/gnome-themes-standard")
    (synopsis "Default GNOME 3 themes")
    (description
     "The default GNOME 3 themes (Adwaita and some accessibility themes).")
    (license license:lgpl2.1+)))

(define-public seahorse
  (package
    (name "seahorse")
    (version "3.20.0")
    (source
     (origin
       (method url-fetch)
       (uri (string-append "mirror://gnome/sources/" name "/"
                           (version-major+minor version) "/" name "-"
                           version ".tar.xz"))
       (sha256
        (base32
         "1py6fj19kb8aaxvg6yrpd0876azc2zjvis98aqz37a2lxmhp9c72"))))
    (build-system glib-or-gtk-build-system)
    (inputs
     `(("gtk+" ,gtk+)
       ("gcr" ,gcr)
       ("gnupg" ,gnupg)
       ("gpgme" ,gpgme)
       ("openldap" ,openldap)
       ("openssh" ,openssh)
       ("libsecret" ,libsecret)
       ("libsoup" ,libsoup)))
    (native-inputs
     `(("intltool" ,intltool)
       ("glib:bin" ,glib "bin")
       ("itstool" ,itstool)
       ("pkg-config" ,pkg-config)
       ("xmllint" ,libxml2)))
    (home-page "https://launchpad.net/gnome-themes-standard")
    (synopsis "Manage encryption keys and passwords in the GNOME keyring")
    (description
     "Seahorse is a GNOME application for managing encryption keys and
passwords in the GNOME keyring.")
    (license license:gpl2+)))

(define-public vala
  (package
    (name "vala")
    (version "0.40.9")
    (source (origin
              (method url-fetch)
              (uri (string-append "mirror://gnome/sources/" name "/"
                                  (version-major+minor version) "/"
                                  name "-" version ".tar.xz"))
              (sha256
               (base32
                "0yvaijkpahzz26sa37cyzbj75a9vbcbgvxbqzzb7hbcvfy009zy7"))))
    (build-system gnu-build-system)
    (arguments
     '(#:phases
       (modify-phases %standard-phases
         (add-before 'check 'pre-check
                     (lambda _
                       (setenv "CC" "gcc")
                       (substitute* "valadoc/tests/testrunner.sh"
                         (("export PKG_CONFIG_PATH=" m)
                          (string-append m "$PKG_CONFIG_PATH:")))
                       ;; For missing '/etc/machine-id'.
                       (setenv "DBUS_FATAL_WARNINGS" "0")
                       #t)))))
    (native-inputs
     `(("pkg-config" ,pkg-config)
       ("flex" ,flex)
       ("bison" ,bison)
       ("xsltproc" ,libxslt)
       ("grep" ,grep)
       ("sed" ,sed)
       ("dbus" ,dbus)                                     ; for dbus tests
       ("gobject-introspection" ,gobject-introspection))) ; for gir tests
    (inputs
     `(("graphviz" ,graphviz)))
    (propagated-inputs
     `(("glib" ,glib))) ; required by libvala-0.40.pc
    (home-page "https://live.gnome.org/Vala/")
    (synopsis "Compiler for the GObject type system")
    (description
     "Vala is a programming language that aims to bring modern programming
language features to GNOME developers without imposing any additional runtime
requirements and without using a different ABI compared to applications and
libraries written in C.")
    (license license:lgpl2.1+)))

(define-public vte
  (package
    (name "vte")
    (version "0.52.2")
    (source (origin
              (method url-fetch)
              (uri (string-append "mirror://gnome/sources/" name "/"
                                  (version-major+minor version) "/"
                                  name "-" version ".tar.xz"))
              (sha256
               (base32
                "1br6kg0wzf1wmww1hadihhcpqbamalqmbppfdzjvzk1ayp75f9hg"))))
    (build-system gnu-build-system)
    (native-inputs
     `(("pkg-config" ,pkg-config)
       ("intltool" ,intltool)
       ("vala" ,vala)
       ("gobject-introspection" ,gobject-introspection)
       ("glib" ,glib "bin") ; for glib-genmarshal, etc.
       ("gperf" ,gperf)
       ("xmllint" ,libxml2)))
    (propagated-inputs
     `(("gtk+" ,gtk+)                             ;required by vte-2.91.pc
       ("gnutls" ,gnutls)                         ;ditto
       ("pcre2" ,pcre2)))                         ;ditto
    (home-page "https://www.gnome.org/")
    (synopsis "Virtual Terminal Emulator")
    (description
     "VTE is a library (libvte) implementing a terminal emulator widget for
GTK+, and a minimal sample application (vte) using that.  Vte is mainly used in
gnome-terminal, but can also be used to embed a console/terminal in games,
editors, IDEs, etc.")
    (license license:lgpl2.1+)))

(define-public vte-ng
  (package
    (inherit vte)
    (name "vte-ng")
    (version "0.54.2.a")
    (home-page "https://github.com/thestinger/vte-ng")
    (source (origin
              (method git-fetch)
              (uri (git-reference (url home-page) (commit version)))
              (file-name (git-file-name name version))
              (sha256
               (base32
                "1r7d9m07cpdr4f7rw3yx33hmp4jmsk0dn5byq5wgksb2qjbc4ags"))))
    (native-inputs
     `(("gtk-doc" ,gtk-doc)
       ("gperf" ,gperf)
       ("autoconf" ,autoconf)
       ("automake" ,automake)
       ("libtool" ,libtool)
       ,@(package-native-inputs vte)))
    (arguments
     `(#:phases (modify-phases %standard-phases
                  (replace 'bootstrap
                    (lambda _
                      (setenv "NOCONFIGURE" "true")
                      (invoke "sh" "autogen.sh"))))))
  (synopsis "Enhanced VTE terminal widget")
  (description
   "VTE is a library (libvte) implementing a terminal emulator widget for
GTK+, this fork provides additional functions exposed for keyboard text
selection and URL hints.")))

;; provides vte 2.90, required for some terminal emulators
;; tilda bug: https://github.com/lanoxx/tilda/issues/94
;; pantheon-terminal bug: https://bugs.debian.org/cgi-bin/bugreport.cgi?bug=788021
;; roxterm bug: http://sourceforge.net/p/roxterm/bugs/107/
;; pantheon-terminal, roxterm are not currently packaged
(define-public vte-0.36
  (package (inherit vte)
    (name "vte")
    (version "0.36.5")
    (source (origin
              (method url-fetch)
              (uri (string-append "mirror://gnome/sources/" name "/"
                                  (version-major+minor version) "/"
                                  name "-" version ".tar.xz"))
              (sha256
               (base32
                "1psfnqsmxx4qzc55qwvb8jai824ix4pqcdqhgxk0g2zh82bcxhn2"))))
    (propagated-inputs
     `(("gtk" ,gtk+)
       ("ncurses" ,ncurses)))))

;; stable version for gtk2, required by xfce4-terminal.
(define-public vte/gtk+-2
  (package (inherit vte)
    (name "vte")
    (version "0.28.2")
    (source (origin
              (method url-fetch)
              (uri (string-append "mirror://gnome/sources/" name "/"
                                  (version-major+minor version) "/"
                                  name "-" version ".tar.xz"))
              (sha256
               (base32
                "1bmhahkf8wdsra9whd3k5l5z4rv7r58ksr8mshzajgq2ma0hpkw6"))
              (patches (search-patches
                         "vte-CVE-2012-2738-pt1.patch"
                         "vte-CVE-2012-2738-pt2.patch"))))
    (arguments
     '(#:configure-flags '("--disable-python")))
    (native-inputs
     `(("pkg-config" ,pkg-config)
       ("intltool" ,intltool)
       ("glib" ,glib "bin")))   ; for glib-genmarshal, etc.
    (propagated-inputs
     `(("gtk+" ,gtk+-2)         ; required by libvte.pc
       ("ncurses" ,ncurses))))) ; required by libvte.la

(define-public vinagre
  (package
    (name "vinagre")
    (version "3.22.0")
    (source (origin
              (method url-fetch)
              (uri (string-append "mirror://gnome/sources/" name "/"
                                  (version-major+minor version) "/"
                                  name "-" version ".tar.xz"))
              (patches (search-patches "vinagre-newer-freerdp.patch"
                                       "vinagre-newer-rdp-parameters.patch"))
              (sha256
               (base32
                "10jya3jyrm18nbw3v410gbkc7677bqamax44pzgd3j15randn76d"))))
    (build-system glib-or-gtk-build-system)
    (arguments
     '(#:phases
       (modify-phases %standard-phases
         (add-before 'install 'skip-gtk-update-icon-cache
           (lambda _
             ;; Don't create 'icon-theme.cache'
             (substitute* (find-files "." "^Makefile$")
               (("gtk-update-icon-cache") (which "true")))
             #t))
         (add-after 'unpack 'patch-configure
           (lambda _
             (substitute* "configure"
               (("freerdp") "freerdp2"))
             #t)))))
    (native-inputs
     `(("pkg-config" ,pkg-config)
       ("intltool" ,intltool)
       ("itstool" ,itstool)
       ("glib-bin" ,glib "bin")))                 ;for glib-compile-schemas
    (inputs
     `(("libxml2" ,libxml2)
       ("gtk-vnc" ,gtk-vnc)
       ("gnome-keyring" ,gnome-keyring)
       ("libsecret" ,libsecret)
       ("freerdp" ,freerdp)
       ("spice" ,spice)
       ("spice-gtk" ,spice-gtk)
       ("telepathy-glib" ,telepathy-glib)
       ("vte" ,vte)))
    (home-page "https://wiki.gnome.org/Apps/Vinagre")
    (synopsis "Remote desktop viewer for GNOME")
    (description "Vinagre is a remote display client supporting the VNC, SPICE
and RDP protocols.")
    (license license:gpl3+)))

(define-public dconf
  (package
    (name "dconf")
    (version "0.32.0")
    (source (origin
              (method url-fetch)
              (uri (string-append
                    "mirror://gnome/sources/" name "/"
                    (version-major+minor version) "/"
                    name "-" version ".tar.xz"))
              (sha256
               (base32
                "1azz4hb9z76yxn34yrrsiib3iqz5z4vpwn5q7cncp55w365ygg38"))))
    (build-system meson-build-system)
    (propagated-inputs
     ;; In Requires of dconf.pc.
     `(("glib" ,glib)))
    (inputs
     `(("gtk+" ,gtk+)
       ("dbus" ,dbus)))
    (native-inputs
     `(("bash-completion" ,bash-completion)
       ("libxslt" ,libxslt)                     ;for xsltproc
       ("libxml2" ,libxml2)                     ;for XML_CATALOG_FILES
       ("docbook-xml" ,docbook-xml-4.2)
       ("docbook-xsl" ,docbook-xsl)
       ("glib:bin" ,glib "bin")
       ("gtk-doc" ,gtk-doc)
       ("pkg-config" ,pkg-config)
       ("vala" ,vala)))
    (arguments
     `(#:tests? #f ; To contact dbus it needs to load /var/lib/dbus/machine-id
                   ; or /etc/machine-id.
       #:glib-or-gtk? #t
       #:configure-flags '("-Denable-gtk-doc=true")))
    (home-page "https://developer.gnome.org/dconf")
    (synopsis "Low-level GNOME configuration system")
    (description "Dconf is a low-level configuration system.  Its main purpose
is to provide a backend to GSettings on platforms that don't already have
configuration storage systems.")
    (license license:lgpl2.1+)))

(define-public json-glib
  (package
    (name "json-glib")
    (version "1.4.4")
    (source (origin
              (method url-fetch)
              (uri (string-append "mirror://gnome/sources/" name "/"
                                  (version-major+minor version) "/"
                                  name "-" version ".tar.xz"))
              (sha256
               (base32
                "0ixwyis47v5bkx6h8a1iqlw3638cxcv57ivxv4gw2gaig51my33j"))))
    (build-system meson-build-system)
    (native-inputs
     `(("gettext" ,gettext-minimal)
       ("glib" ,glib "bin")              ;for glib-mkenums and glib-genmarshal
       ("gobject-introspection" ,gobject-introspection)
       ("pkg-config" ,pkg-config)))
    (propagated-inputs
     `(("glib" ,glib)))                         ;according to json-glib-1.0.pc
    (home-page "https://wiki.gnome.org/Projects/JsonGlib")
    (synopsis "Compiler for the GObject type system")
    (description
     "JSON-GLib is a C library based on GLib providing serialization and
deserialization support for the JavaScript Object Notation (JSON) format
described by RFC 4627.  It provides parser and generator GObject classes and
various wrappers for the complex data types employed by JSON, such as arrays
and objects.")
    (license license:lgpl2.1+)))

(define-public libxklavier
  (package
    (name "libxklavier")
    (version "5.3")
    (source (origin
              (method url-fetch)
              (uri (string-append "mirror://gnome/sources/" name "/"
                                  version "/" name "-" version ".tar.xz"))
              (sha256
               (base32
                "016lpdv35z0qsw1cprdc2k5qzkdi5waj6qmr0a2q6ljn9g2kpv7b"))))
    (build-system gnu-build-system)
    (arguments
     '(#:configure-flags
       (list (string-append "--with-xkb-base="
                            (assoc-ref %build-inputs "xkeyboard-config")
                            "/share/X11/xkb"))))
    (native-inputs
     `(("glib:bin"              ,glib "bin") ; for glib-mkenums, etc.
       ("gobject-introspection" ,gobject-introspection)
       ("pkg-config"            ,pkg-config)))
    (propagated-inputs
     ;; Required by libxklavier.pc.
     `(("glib"    ,glib)
       ("libxml2" ,libxml2)))
    (inputs
     `(("iso-codes"        ,iso-codes)
       ("libxi"            ,libxi)
       ("libxkbfile"       ,libxkbfile)
       ("xkbcomp"          ,xkbcomp)
       ("xkeyboard-config" ,xkeyboard-config)))
    (home-page "https://www.freedesktop.org/wiki/Software/LibXklavier/")
    (synopsis "High-level API for X Keyboard Extension")
    (description
     "LibXklavier is a library providing high-level API for X Keyboard
Extension known as XKB.  This library is intended to support XFree86 and other
commercial X servers.  It is useful for creating XKB-related software (layout
indicators etc).")
    (license license:lgpl2.0+)))

(define-public python2-rsvg
  ;; XXX: This is actually a subset of gnome-python-desktop.
  (package
    (name "python2-rsvg")
    (version "2.32.0")
    (source
     (origin
       (method url-fetch)
       (uri (string-append
             "mirror://gnome/sources/gnome-python-desktop/2.32/gnome-python-desktop-"
             version ".tar.bz2"))
       (sha256
        (base32
         "1s8f9rns9v7qlwjv9qh9lr8crp88dpzfm45hj47zc3ivpy0dbnq9"))))
    (build-system gnu-build-system)
    (native-inputs
     `(("pkg-config" ,pkg-config)))
    (inputs
     `(("python" ,python-2)
       ("python2-pygtk" ,python2-pygtk)
       ("librsvg" ,librsvg)))
    (home-page "https://www.gnome.org")
    (synopsis "Python bindings to librsvg")
    (description
     "This packages provides Python bindings to librsvg, the SVG rendering
library.")

    ;; This is the license of the rsvg bindings.  The license of each module
    ;; of gnome-python-desktop is given in 'COPYING'.
    (license license:lgpl2.1+)))

(define-public glib-networking
  (package
    (name "glib-networking")
    (version "2.58.0")
    (source (origin
              (method url-fetch)
              (uri (string-append "mirror://gnome/sources/glib-networking/"
                                  (version-major+minor version) "/"
                                  name "-" version ".tar.xz"))
              (sha256
               (base32
                "0s006gs9nsq6mg31spqha1jffzmp6qjh10y27h0fxf1iw1ah5ymx"))
              (patches (search-patches "glib-networking-connection.patch"))))
    (build-system meson-build-system)
    (arguments
     `(#:configure-flags '("-Dlibproxy_support=false")
       #:phases (modify-phases %standard-phases
                  (add-before 'check 'disable-TLSv1.3
                    (lambda _
                      ;; XXX: One test fails when TLS 1.3 is enabled, fixed in 2.60.0:
                      ;; <https://gitlab.com/gnutls/gnutls/issues/615>.
                      (setenv "G_TLS_GNUTLS_PRIORITY" "NORMAL:-VERS-TLS1.3")
                      #t)))))
    (native-inputs
     `(("pkg-config" ,pkg-config)
       ("intltool" ,intltool)))
    (inputs
     `(("glib" ,glib)
       ("gnutls" ,gnutls)
       ("gsettings-desktop-schemas" ,gsettings-desktop-schemas)
       ("p11-kit" ,p11-kit)))
    (home-page "https://www.gnome.org")
    (synopsis "Network-related GIO modules")
    (description
     "This package contains various network related extensions for the GIO
library.")
    (license license:lgpl2.0+)))

(define-public rest
  (package
    (name "rest")
    (version "0.8.1")
    (source (origin
              (method url-fetch)
              (uri (string-append "mirror://gnome/sources/rest/"
                                  (version-major+minor version) "/"
                                  name "-" version ".tar.xz"))
              (sha256
               (base32
                "1j81bgqmd55s5lxyaxcplym9n6xywcs1cm9wmvafsg2xiv9sl4q5"))))
    (build-system gnu-build-system)
    (arguments
     '(#:tests? #f ; tests require internet connection
       #:configure-flags
       '("--with-ca-certificates=/etc/ssl/certs/ca-certificates.crt")))
    (native-inputs
     `(("glib-mkenums" ,glib "bin")
       ("gobject-introspection" ,gobject-introspection)
       ("pkg-config" ,pkg-config)))
    (propagated-inputs
     ;; rest-0.7.pc refers to all these.
     `(("glib"    ,glib)
       ("libsoup" ,libsoup)
       ("libxml2" ,libxml2)))
    (home-page "https://www.gtk.org/")
    (synopsis "RESTful web api query library")
    (description
     "This library was designed to make it easier to access web services that
claim to be \"RESTful\".  It includes convenience wrappers for libsoup and
libxml to ease remote use of the RESTful API.")
    (license license:lgpl2.1+)))

(define-public libsoup
  (package
    (name "libsoup")
    (version "2.66.0")
    (source (origin
              (method url-fetch)
              (uri (string-append "mirror://gnome/sources/libsoup/"
                                  (version-major+minor version) "/"
                                  name "-" version ".tar.xz"))
              (sha256
               (base32
                "08c9kkdhzy504gv23pfdm4sq3dd3j20sikwz6gv0qrwcdjnw5bai"))))
    (build-system meson-build-system)
    (outputs '("out" "doc"))
    (arguments
     `(#:modules ((guix build utils)
                  (guix build meson-build-system)
                  (ice-9 popen))

       #:configure-flags '("-Ddoc=true")
       #:phases
       (modify-phases %standard-phases
         (add-after 'unpack 'adjust-tests
           (lambda _
             ;; This test fails due to missing /etc/nsswitch.conf
             ;; in the build environment.
             (substitute* "tests/socket-test.c"
               ((".*/sockets/unconnected.*") ""))

             ;; Generate a self-signed certificate that has "localhost" as its
             ;; 'dnsName'.  Failing to do that, and starting with GnuTLS
             ;; 3.5.12, tests such as "ssl-tests" fail:
             ;;
             ;; ERROR:ssl-test.c:406:do_tls_interaction_test: Unexpected status 6 Unacceptable TLS certificate (expected 200 OK)
             ;;
             ;; 'certtool' is interactive so we have to pipe it the answers.
             ;; Reported at <https://bugzilla.gnome.org/show_bug.cgi?id=784696>.
             (let ((pipe (open-output-pipe "certtool --generate-self-signed \
 --load-privkey tests/test-key.pem --outfile tests/test-cert.pem")))
               (for-each (lambda (line)
                           (display line pipe)
                           (newline pipe))
                         '(""               ;Common name
                           ""               ;UID
                           "Guix"           ;Organizational unit name
                           "GNU"            ;Organization name
                           ""               ;Locality name
                           ""               ;State or province
                           ""               ;Country
                           ""               ;subject's domain component (DC)
                           ""               ;E-mail
                           ""               ;serial number
                           "-1"             ;expiration time
                           "N"              ;belong to authority?
                           "N"              ;web client certificate?
                           "N"              ;IPsec IKE?
                           "Y"              ;web server certificate?
                           "localhost"      ;dnsName of subject
                           ""               ;dnsName of subject (end)
                           ""               ;URI of subject
                           "127.0.0.1"      ;IP address of subject
                           ""               ;signing?
                           ""               ;encryption (RSA)?
                           ""               ;data encryption?
                           ""               ;sign OCSP requests?
                           ""               ;sign code?
                           ""               ;time stamping?
                           ""               ;email protection?
                           ""               ;URI of the CRL distribution point
                           "y"              ;above info OK?
                           ))
               (close-pipe pipe))
             #t))
         (add-after 'install 'move-doc
           (lambda* (#:key outputs #:allow-other-keys)
             (let ((out (assoc-ref outputs "out"))
                   (doc (assoc-ref outputs "doc")))
               (mkdir-p (string-append doc "/share"))
               (copy-recursively (string-append out "/share/gtk-doc")
                                 (string-append doc "/share/gtk-doc"))
               (delete-file-recursively (string-append out "/share/gtk-doc"))
               #t))))))
    (native-inputs
     `(("glib:bin" ,glib "bin")                   ; for glib-mkenums
       ("gobject-introspection" ,gobject-introspection)
       ("gtk-doc" ,gtk-doc)
       ("intltool" ,intltool)
       ("pkg-config" ,pkg-config)
       ("python" ,python-wrapper)
       ("vala" ,vala)
       ;; These are needed for the tests.
       ;; FIXME: Add PHP once available.
       ("curl" ,curl)
       ("gnutls" ,gnutls)                         ;for 'certtool'
       ("httpd" ,httpd)))
    (propagated-inputs
     ;; libsoup-2.4.pc refers to all these.
     `(("glib" ,glib)
       ("libpsl" ,libpsl)
       ("libxml2" ,libxml2)
       ("sqlite" ,sqlite)))
    (inputs
     `(("glib-networking" ,glib-networking)
       ("mit-krb5" ,mit-krb5)))
    (home-page "https://live.gnome.org/LibSoup/")
    (synopsis "GLib-based HTTP Library")
    (description
     "LibSoup is an HTTP client/server library for GNOME.  It uses GObjects
and the GLib main loop, to integrate well with GNOME applications.")
    (license license:lgpl2.0+)))

(define-public libsecret
  (package
    (name "libsecret")
    (version "0.18.8")
    (source (origin
              (method url-fetch)
              (uri (string-append
                    "mirror://gnome/sources/libsecret/"
                    (version-major+minor version) "/"
                    name "-" version ".tar.xz"))
              (sha256
               (base32
                "058x64689k55wxfkdp4svhnwvv8jmqm7z5mrynybl38f4sfqiyiv"))))
    (build-system gnu-build-system)
    (outputs '("out" "doc"))
    (arguments
     `(#:tests? #f ; FIXME: Testing hangs.
       #:configure-flags
       (list (string-append "--with-html-dir="
                            (assoc-ref %outputs "doc")
                            "/share/gtk-doc/html"))))
    (native-inputs
     `(("gettext" ,gettext-minimal)
       ("glib:bin" ,glib "bin") ; for gdbus-codegen, etc.
       ("gobject-introspection" ,gobject-introspection)
       ("pkg-config" ,pkg-config)
       ("vala" ,vala)
       ("xsltproc" ,libxslt)))
       ;; These are needed for the tests.
       ;; FIXME: Add gjs once available.
       ;("dbus" ,dbus)
       ;("python2" ,python-2)
       ;("python2-dbus" ,python2-dbus)
       ;("python2-pygobject" ,python2-pygobject)
       ;("python2-pygobject-2" ,python2-pygobject-2)))
    (propagated-inputs
     `(("glib" ,glib))) ; required by libsecret-1.pc
    (inputs
     `(("docbook-xsl" ,docbook-xsl)
       ("libgcrypt" ,libgcrypt)
       ("libxml2" ,libxml2))) ; for XML_CATALOG_FILES
    (home-page "https://wiki.gnome.org/Projects/Libsecret/")
    (synopsis "GObject bindings for \"Secret Service\" API")
    (description
     "Libsecret is a GObject based library for storing and retrieving passwords
and other secrets.  It communicates with the \"Secret Service\" using DBus.")
    (license license:lgpl2.1+)))

(define-public five-or-more
  (package
    (name "five-or-more")
    (version "3.28.0")
    (source
     (origin
       (method url-fetch)
       (uri (string-append "mirror://gnome/sources/" name "/"
                           (version-major+minor version) "/"
                           name "-" version ".tar.xz"))
       (sha256
        (base32
         "1fy4a7qdjqvabm0cl45d6xlx6hy4paxvm0b2paifff73bl250d5c"))))
    (build-system glib-or-gtk-build-system)
    (native-inputs
     `(("pkg-config" ,pkg-config)
       ("desktop-file-utils" ,desktop-file-utils)
       ("intltool" ,intltool)
       ("itstool" ,itstool)
       ("xmllint" ,libxml2)))
    (inputs
     `(("gtk+" ,gtk+)
       ("librsvg" ,librsvg)))
    (home-page "https://wiki.gnome.org/Apps/Five%20or%20more")
    (synopsis "Logic puzzle game")
    (description "Five or More is a game where you try to align
 five or more objects of the same color and shape causing them to disappear.
 On every turn more objects will appear, until the board is full.
 Try to last as long as possible.")
    (license license:gpl2+)))

(define-public gnome-mines
  (package
    (name "gnome-mines")
    (version "3.28.0")
    (source
     (origin
       (method url-fetch)
       (uri (string-append "mirror://gnome/sources/" name "/"
                           (version-major+minor version) "/"
                           name "-" version ".tar.xz"))
       (sha256
        (base32
         "16w55hqaxipcv870n9gpn6qiywbqbyg7bjshaa02r75ias8dfxvf"))))
    (build-system meson-build-system)
    (arguments
     `(#:phases
       (modify-phases %standard-phases
         (delete 'bootstrap))))
    (native-inputs
     `(("glib:bin" ,glib "bin")       ; for glib-compile-resources
       ("pkg-config" ,pkg-config)
       ("desktop-file-utils" ,desktop-file-utils)
       ("intltool" ,intltool)
       ("itstool" ,itstool)
       ("vala" ,vala)
       ("yelp" ,yelp)
       ("appstream-glib" ,appstream-glib)))
    (inputs
     `(("gtk+" ,gtk+)
       ("libgnome-games-support" ,libgnome-games-support)
       ("librsvg" ,librsvg)))
    (home-page "https://wiki.gnome.org/Apps/Mines")
    (synopsis "Minesweeper game")
    (description
     "Mines (previously gnomine) is a puzzle game where you locate mines
floating in an ocean using only your brain and a little bit of luck.")
    (license license:gpl2+)))

(define-public gnome-sudoku
  (package
    (name "gnome-sudoku")
    (version "3.28.0")
    (source
     (origin
       (method url-fetch)
       (uri (string-append "mirror://gnome/sources/" name "/"
                           (version-major+minor version) "/"
                           name "-" version ".tar.xz"))
       (sha256
        (base32
         "07b4lzniaf3gjsss6zl1lslv18smwc4nrijykvn2z90f423q2xav"))))
    (build-system glib-or-gtk-build-system)
    (native-inputs
     `(("pkg-config" ,pkg-config)
       ("desktop-file-utils" ,desktop-file-utils)
       ("intltool" ,intltool)
       ("itstool" ,itstool)
       ("xmllint" ,libxml2)))
    (inputs
     `(("gtk+" ,gtk+)
       ("json-glib" ,json-glib)
       ("libgee" ,libgee)
       ("librsvg" ,librsvg)
       ("qqwing" ,qqwing)))
    (home-page "https://wiki.gnome.org/Apps/Sudoku")
    (synopsis "Japanese logic game")
    (description
     "Sudoku is a Japanese logic game that exploded in popularity in 2005.
GNOME Sudoku is meant to have an interface as simple and unobstrusive as
possible while still providing features that make playing difficult Sudoku
more fun.")
    (license license:gpl2+)))

(define-public gnome-terminal
  (package
    (name "gnome-terminal")
    (version "3.28.2")
    (source
     (origin
       (method url-fetch)
       (uri (string-append "mirror://gnome/sources/" name "/"
                           (version-major+minor version) "/"
                           name "-" version ".tar.xz"))
       (sha256
        (base32
         "0ybjansg6lr279191w8z8r45gy4rxwzw1ajm98cgkv0fk2jdr0x2"))))
    (build-system glib-or-gtk-build-system)
    (arguments
     '(#:configure-flags
       (list "--disable-migration" "--disable-search-provider"
             "--without-nautilus-extension")
       #:phases
       (modify-phases %standard-phases
         (add-before 'configure 'patch-/bin/true
                     (lambda _
                       (substitute* "configure"
                         (("/bin/true") (which "true"))))))))
    (native-inputs
     `(("pkg-config" ,pkg-config)
       ("desktop-file-utils" ,desktop-file-utils)
       ("intltool" ,intltool)
       ("itstool" ,itstool)
       ("xmllint" ,libxml2)))
    (propagated-inputs
     `(("dconf" ,dconf)))
    (inputs
     `(("gtk+" ,gtk+)
       ("vte" ,vte)
       ("gnutls" ,gnutls)
       ("gsettings-desktop-schemas" ,gsettings-desktop-schemas)
       ("util-linux" ,util-linux)
       ("vala" ,vala)))
    (home-page "https://wiki.gnome.org/Apps/Terminal")
    (synopsis "Terminal emulator")
    (description
     "GNOME Terminal is a terminal emulator application for accessing a
UNIX shell environment which can be used to run programs available on
your system.

It supports several profiles, multiple tabs and implements several
keyboard shortcuts.")
    (license license:gpl3+)))

(define-public colord
  (package
    (name "colord")
    (version "1.1.8")
    (source
     (origin
       (method url-fetch)
       (uri (string-append "https://www.freedesktop.org/software/colord/releases/"
                           name "-" version ".tar.xz"))
       (sha256
        (base32
         "01w97rgzk4qi6fp03scq5jyw0ayx11b479p7dkm2r77k84b9agph"))))
    (build-system glib-or-gtk-build-system)
    (arguments
     '(;; The tests want to run valgrind.  Punt for now.
       #:tests? #f
       #:configure-flags (list "--localstatedir=/var"
                               ;; GUSB not packaged yet.
                               "--disable-gusb"
                               ;; No dep on systemd.
                               "--disable-systemd-login"
                               ;; Wants to install to global completion dir;
                               ;; punt.
                               "--disable-bash-completion"
                               ;; colord-gtk not packaged yet.
                               "--disable-session-example"
                               "--with-daemon-user=colord"
                               "--enable-sane"
                               (string-append "--with-udevrulesdir="
                                              (assoc-ref %outputs "out")
                                              "/lib/udev/rules.d"))
       #:phases
       (modify-phases %standard-phases
         (add-before 'configure 'patch-/bin/true
                     (lambda _
                       (substitute* "configure"
                         (("/bin/true") (which "true")))
                       (substitute* "src/Makefile.in"
                         (("if test -w \\$\\(DESTDIR\\)\\$\\(prefix\\)/;")
                          "if test -w $(DESTDIR)$(localstatedir);")))))))
    (native-inputs
     `(("pkg-config" ,pkg-config)
       ("gobject-introspection" ,gobject-introspection)
       ("libtool" ,libtool)
       ("intltool" ,intltool)))
    (propagated-inputs
     ;; colord.pc refers to all these.
     `(("glib" ,glib)
       ("udev" ,eudev)
       ("lcms" ,lcms)))
    (inputs
     `(("dbus-glib" ,dbus-glib)
       ("libgudev" ,libgudev)
       ("libusb" ,libusb)
       ("sqlite" ,sqlite)
       ("polkit" ,polkit)
       ("sane-backends" ,sane-backends)))
    (home-page "https://www.freedesktop.org/software/colord/")
    (synopsis "Color management service")
    (description "Colord is a system service that makes it easy to manage,
install and generate color profiles to accurately color manage input and
output devices.")
    (license license:gpl2+)))

(define-public geoclue
  (package
    (name "geoclue")
    (version "2.4.8")
    (source
     (origin
       (method url-fetch)
       (uri (string-append "https://www.freedesktop.org/software/" name
                           "/releases/" (version-major+minor version) "/"
                           name "-" version ".tar.xz"))
       (sha256
        (base32
         "08yg1r7m0n9hwyvcy769qkmkf8lslqwv69cjfffwnc3zm5km25qj"))
       (patches (search-patches "geoclue-config.patch"))))
    (build-system glib-or-gtk-build-system)
    (arguments
     '(;; The tests want to run the system bus.
       #:tests? #f
       #:configure-flags (list ;; Disable bits requiring ModemManager.
                               "--disable-3g-source"
                               "--disable-cdma-source"
                               "--disable-modem-gps-source"
                               "--with-dbus-service-user=geoclue")
       #:phases
       (modify-phases %standard-phases
         (add-before 'configure 'patch-/bin/true
                     (lambda _
                       (substitute* "configure"
                         (("/bin/true") (which "true")))
                       #t)))))
    (native-inputs
     `(("pkg-config" ,pkg-config)
       ("gobject-introspection" ,gobject-introspection)
       ("intltool" ,intltool)))
    (inputs
     `(("avahi" ,avahi)
       ("glib" ,glib)
       ("json-glib" ,json-glib)
       ("libsoup" ,libsoup)))
    (home-page "https://www.freedesktop.org/wiki/Software/GeoClue/")
    (synopsis "Geolocation service")
    (description "Geoclue is a D-Bus service that provides location
information.  The primary goal of the Geoclue project is to make creating
location-aware applications as simple as possible, while the secondary goal is
to ensure that no application can access location information without explicit
permission from user.")
    (license license:gpl2+)))

(define-public geocode-glib
  (package
    (name "geocode-glib")
    (version "3.26.0")
    (source (origin
              (method url-fetch)
              (uri (string-append "mirror://gnome/sources/geocode-glib/"
                                  (version-major+minor version) "/"
                                  name "-" version ".tar.xz"))
              (sha256
               (base32
                "1vmydxs5xizcmaxpkfrq75xpj6pqrpdjizxyb30m00h54yqqch7a"))))
    (build-system meson-build-system)
    (arguments
     `(#:phases
       (modify-phases %standard-phases
         ;; The tests require a bunch of locales.
         (add-before 'check 'set-locales
           (lambda* (#:key inputs #:allow-other-keys)
             (setenv "GUIX_LOCPATH"
                     (string-append (assoc-ref inputs "glibc-locales")
                                    "/lib/locale"))
             #t)))))
    (native-inputs
     `(("glib:bin" ,glib "bin") ; for glib-mkenums
       ("glibc-locales" ,glibc-locales) ; for tests
       ("gettext" ,gettext-minimal)
       ("gobject-introspection" ,gobject-introspection)
       ("gtk-doc" ,gtk-doc)
       ("pkg-config" ,pkg-config)
       ("json-glib" ,json-glib)))
    (propagated-inputs
     ;; geocode-glib-1.0.pc refers to GIO.
     `(("glib" ,glib)))
    (inputs
     `(("libsoup" ,libsoup)))
    (home-page "https://github.com/GNOME/geocode-glib/")
    (synopsis "Geocoding and reverse-geocoding library")
    (description
     "geocode-glib is a convenience library for geocoding (finding longitude,
and latitude from an address) and reverse geocoding (finding an address from
coordinates) using the Nominatim service.  geocode-glib caches requests for
faster results and to avoid unnecessary server load.")
    (license license:lgpl2.0+)))

(define-public upower
  (package
    (name "upower")
    (version "0.99.8")
    (source (origin
              (method url-fetch)
              (uri (string-append "https://gitlab.freedesktop.org/upower/upower/"
                                  "uploads/9125ab7ee96fdc4ecc68cfefb50c1cab/"
                                  "upower-" version ".tar.xz"))
              (sha256
               (base32
                "00lzr0vyxz5lvmgya48gdb2cdgmfdim4b34jlfdyqakk1i9sl8xv"))
              (patches (search-patches "upower-builddir.patch"))))
    (build-system glib-or-gtk-build-system)
    (arguments
     '( ;; The tests want to contact the system bus, which can't be done in the
       ;; build environment.  The integration test can run, but the last of
       ;; the up-self-tests doesn't.  Disable tests for now.
       #:tests? #f
       #:configure-flags (list "--localstatedir=/var"
                               (string-append "--with-udevrulesdir="
                                              (assoc-ref %outputs "out")
                                              "/lib/udev/rules.d"))))
    (native-inputs
     `(("gobject-introspection" ,gobject-introspection)
       ("pkg-config" ,pkg-config)
       ("intltool" ,intltool)
       ("python" ,python)

       ;; For man pages.
       ("libxslt" ,libxslt)                       ;for 'xsltproc'
       ("libxml2" ,libxml2)                       ;for 'XML_CATALOG_FILES'
       ("docbook-xsl" ,docbook-xsl)))
    (inputs
     `(("dbus-glib" ,dbus-glib)
       ("libgudev" ,libgudev)
       ("libusb" ,libusb)))
    (propagated-inputs
     ;; In Requires of upower-glib.pc.
     `(("glib" ,glib)))
    (home-page "https://upower.freedesktop.org/")
    (synopsis "System daemon for managing power devices")
    (description
     "UPower is an abstraction for enumerating power devices,
listening to device events and querying history and statistics.  Any
application or service on the system can access the org.freedesktop.UPower
service via the system message bus.")
    (license license:gpl2+)))

(define-public libgweather
  (package
    (name "libgweather")
    (version "3.28.2")
    (source (origin
              (method url-fetch)
              (uri (string-append "mirror://gnome/sources/" name "/"
                                  (version-major+minor version) "/"
                                  name "-" version ".tar.xz"))
              (sha256
               (base32
                "0xfy5ghwvnz2g9074dy6512m4z2pv66pmja14vhi9imgacbfh708"))))
    (build-system meson-build-system)
    (arguments
     `(#:tests? #f ; one of two tests requires network access
       #:configure-flags
       `(,(string-append "-Dzoneinfo_dir="
                         (assoc-ref %build-inputs "tzdata")
                         "/share/zoneinfo"))))
    (native-inputs
     `(("glib:bin" ,glib "bin") ; for glib-mkenums
       ("gobject-introspection" ,gobject-introspection)
       ("pkg-config" ,pkg-config)
       ("vala" ,vala)
       ("intltool" ,intltool)))
    (propagated-inputs
     ;; gweather-3.0.pc refers to GTK+, GDK-Pixbuf, GLib/GObject, libxml, and
     ;; libsoup.
     `(("gtk+" ,gtk+)
       ("gdk-pixbuf" ,gdk-pixbuf)
       ("libxml2" ,libxml2)
       ("libsoup" ,libsoup)
       ("geocode-glib" ,geocode-glib)))
    (inputs
     `(("tzdata" ,tzdata)))
    (home-page "https://wiki.gnome.org/action/show/Projects/LibGWeather")
    (synopsis "Location, time zone, and weather library for GNOME")
    (description
     "libgweather is a library to access weather information from online
services for numerous locations.")
    (license license:gpl2+)))

(define-public gnome-settings-daemon
  (package
    (name "gnome-settings-daemon")
    (version "3.28.1")
    (source
     (origin
       (method url-fetch)
       (uri (string-append "mirror://gnome/sources/" name "/"
                           (version-major+minor version) "/"
                           name "-" version ".tar.xz"))
       (sha256
        (base32
         "0z9dip9p0iav646cmxisii5sbkdr9hmaklc5fzvschpbjkhphksr"))))
    (build-system meson-build-system)
    (arguments
     `(#:glib-or-gtk? #t
       #:configure-flags
       (list (string-append "-Dudev_dir="
                            (assoc-ref %outputs "out")
                            "/lib/udev/rules.d/")
             ;; Otherwise, the RUNPATH will lack the final path component.
             (string-append "-Dc_link_args=-Wl,-rpath="
                            (assoc-ref %outputs "out")
                            "/lib/gnome-settings-daemon-3.0"))
       ;; Color management test can't reach the colord system service.
       #:tests? #f))
    (native-inputs
     `(("glib:bin" ,glib "bin")     ; for glib-mkenums
       ("pkg-config" ,pkg-config)
       ("intltool" ,intltool)
       ("xsltproc" ,libxslt)
       ("libxml2" ,libxml2)                       ;for XML_CATALOG_FILES
       ("docbook-xml" ,docbook-xml-4.2)
       ("docbook-xsl" ,docbook-xsl)))
    (inputs
     `(("alsa-lib" ,alsa-lib)
       ("colord" ,colord)
       ("libgudev" ,libgudev)
       ("upower" ,upower)
       ("polkit" ,polkit)
       ("pulseaudio" ,pulseaudio)
       ("libcanberra" ,libcanberra)
       ("libx11" ,libx11)
       ("libxtst" ,libxtst)
       ("lcms" ,lcms)
       ("libnotify" ,libnotify)
       ("geoclue" ,geoclue)
       ("geocode-glib" ,geocode-glib)
       ("libgweather" ,libgweather)
       ("gnome-desktop" ,gnome-desktop)
       ("nss" ,nss)
       ("cups" ,cups)
       ("gsettings-desktop-schemas" ,gsettings-desktop-schemas)
       ("libwacom" ,libwacom)
       ("librsvg" ,librsvg)
       ("xf86-input-wacom" ,xf86-input-wacom)
       ("wayland" ,wayland)
       ("network-manager" ,network-manager)))
    (home-page "https://www.gnome.org")
    (synopsis "GNOME settings daemon")
    (description
     "This package contains the daemon responsible for setting the various
parameters of a GNOME session and the applications that run under it.  It
handles settings such keyboard layout, shortcuts, and accessibility, clipboard
settings, themes, mouse settings, and startup of other daemons.")
    (license license:gpl2+)))

(define-public totem-pl-parser
 (package
   (name "totem-pl-parser")
   (version "3.26.1")
   (source (origin
            (method url-fetch)
            (uri (string-append "mirror://gnome/sources/totem-pl-parser/"
                                (version-major+minor version) "/"
                                "totem-pl-parser-" version ".tar.xz"))
            (sha256
             (base32
              "0k5pnka907invgds48d73c1xx1a366v5dcld3gr2l1dgmjwc9qka"))))
   (build-system meson-build-system)
   (arguments
    ;; FIXME: Tests require gvfs.
    `(#:tests? #f))
   (native-inputs
    `(("intltool" ,intltool)
      ("glib" ,glib "bin")
      ("gobject-introspection" ,gobject-introspection)
      ("pkg-config" ,pkg-config)))
   (propagated-inputs
    `(("glib" ,glib)
      ("gmime" ,gmime)
      ("libarchive" ,libarchive)
      ("libgcrypt" ,libgcrypt)
      ("libxml2" ,libxml2)))
   (inputs
    `(("nettle" ,nettle)
      ("libsoup" ,libsoup)))
   (home-page "https://projects.gnome.org/totem")
   (synopsis "Library to parse and save media playlists for GNOME")
   (description "Totem-pl-parser is a GObjects-based library to parse and save
playlists in a variety of formats.")
   (license license:lgpl2.0+)))

(define-public aisleriot
  (package
    (name "aisleriot")
    (version "3.22.8")
    (source (origin
              (method url-fetch)
              (uri (string-append "mirror://gnome/sources/aisleriot/"
                                  (version-major+minor version) "/"
                                  "aisleriot-" version ".tar.xz"))
              (sha256
               (base32
                "15pm39679ymxki07sb5nvhycz4z53zwbvascyp5wm4864bn98815"))))
    (build-system glib-or-gtk-build-system)
    (arguments
     '(#:configure-flags
       '("--with-platform=gtk-only"
         "--with-card-theme-formats=svg")))
    (native-inputs
     `(("desktop-file-utils" ,desktop-file-utils)
       ("glib:bin" ,glib "bin") ; for glib-compile-schemas, etc.
       ("intltool" ,intltool)
       ("itstool" ,itstool)
       ("pkg-config" ,pkg-config)
       ("xmllint" ,libxml2)))
    (inputs
     `(("gtk+" ,gtk+)
       ("guile" ,guile-2.2)
       ("libcanberra" ,libcanberra)
       ("librsvg" ,librsvg)))
    (home-page "https://wiki.gnome.org/Apps/Aisleriot")
    (synopsis "Solitaire card games")
    (description
     "Aisleriot (also known as Solitaire or sol) is a collection of card games
which are easy to play with the aid of a mouse.")
    (license license:gpl3+)))

(define-public devhelp
  (package
    (name "devhelp")
    (version "3.28.1")
    (source (origin
              (method url-fetch)
              (uri (string-append "mirror://gnome/sources/" name "/"
                                  (version-major+minor version) "/"
                                  name "-" version ".tar.xz"))
              (sha256
               (base32
                "08a8xizjqz68k30zd37r7g516azhan9bbrjsvv10hjd5dg3f476s"))))
    (build-system glib-or-gtk-build-system)
    (native-inputs
     `(("intltool" ,intltool)
       ("itstool" ,itstool)
       ("pkg-config" ,pkg-config)))
    (inputs
     `(("gsettings-desktop-schemas" ,gsettings-desktop-schemas)
       ("webkitgtk" ,webkitgtk)))
    (home-page "https://wiki.gnome.org/Apps/Devhelp")
    (synopsis "API documentation browser for GNOME")
    (description
     "Devhelp is an API documentation browser for GTK+ and GNOME.  It works
natively with GTK-Doc (the API reference system developed for GTK+ and used
throughout GNOME for API documentation).")
    (license license:gpl2+)))

(define-public cogl
  (package
    (name "cogl")
    (version "1.22.2")
    (source
     (origin
       (method url-fetch)
       (uri (string-append "mirror://gnome/sources/" name "/"
                           (version-major+minor version) "/"
                           name "-" version ".tar.xz"))
       (sha256
        (base32
         "03f0ha3qk7ca0nnkkcr1garrm1n1vvfqhkz9lwjm592fnv6ii9rr"))))
    ;; NOTE: mutter exports a bundled fork of cogl, so when making changes to
    ;; cogl, corresponding changes may be appropriate in mutter as well.
    (build-system gnu-build-system)
    (native-inputs
     `(("glib:bin" ,glib "bin")     ; for glib-mkenums
       ("gobject-introspection" ,gobject-introspection)
       ;;("xorg-server" ,xorg-server) ; for the test suite
       ("pkg-config" ,pkg-config)))
    (propagated-inputs
     `(("glib" ,glib)
       ("gdk-pixbuf" ,gdk-pixbuf)
       ("libx11" ,libx11)
       ("libxext" ,libxext)
       ("libxfixes" ,libxfixes)
       ("libxdamage" ,libxdamage)
       ("libxcomposite" ,libxcomposite)
       ("libxrandr" ,libxrandr)))
    (inputs
     `(("mesa" ,mesa)
       ("cairo" ,cairo)
       ("pango" ,pango)
       ("gstreamer" ,gstreamer)
       ("gst-plugins-base" ,gst-plugins-base)
       ("wayland" ,wayland)))
    (arguments
     `(#:configure-flags (list "--enable-cogl-gst"
                               "--enable-wayland-egl-platform"
                               "--enable-wayland-egl-server"

                               ;; Arrange to pass an absolute file name to
                               ;; dlopen for libGL.so.
                               (string-append "--with-gl-libname="
                                              (assoc-ref %build-inputs "mesa")
                                              "/lib/libGL.so"))
       ;; XXX FIXME: All tests fail, with many warnings printed like this:
       ;;   _FontTransOpen: Unable to Parse address
       ;;   ${prefix}/share/fonts/X11/misc/
       #:tests? #f
       #; #:phases
       #;
       (modify-phases %standard-phases
         (add-before 'check 'start-xorg-server
                     (lambda* (#:key inputs #:allow-other-keys)
                       ;; The test suite requires a running X server.
                       (system (format #f "~a/bin/Xvfb :1 &"
                                       (assoc-ref inputs "xorg-server")))
                       (setenv "DISPLAY" ":1")
                       #t)))))
    (home-page "http://www.cogl3d.org")
    (synopsis "Object oriented GL/GLES Abstraction/Utility Layer")
    (description
     "Cogl is a small library for using 3D graphics hardware to draw pretty
pictures.  The API departs from the flat state machine style of OpenGL and is
designed to make it easy to write orthogonal components that can render
without stepping on each others toes.")
    (license (list license:expat       ; most of the code
                   license:bsd-3       ; cogl/cogl-point-in-poly.c
                   license:sgifreeb2.0 ; cogl-path/tesselator/
                   license:asl2.0))))  ; examples/android/

(define-public clutter
  (package
    (name "clutter")
    (version "1.26.2")
    (source
     (origin
       (method url-fetch)
       (uri (string-append "mirror://gnome/sources/" name "/"
                           (version-major+minor version) "/"
                           name "-" version ".tar.xz"))
       (sha256
        (base32
         "0mif1qnrpkgxi43h7pimim6w6zwywa16ixcliw0yjm9hk0a368z7"))))
    ;; NOTE: mutter exports a bundled fork of clutter, so when making changes
    ;; to clutter, corresponding changes may be appropriate in mutter as well.
    (build-system gnu-build-system)
    (outputs '("out"
               "doc"))                            ;9 MiB of gtk-doc HTML pages
    (native-inputs
     `(("glib:bin" ,glib "bin")     ; for glib-genmarshal
       ("gobject-introspection" ,gobject-introspection)
       ("pkg-config" ,pkg-config)
       ("xsltproc" ,libxslt)))
    (propagated-inputs
     `(("cogl" ,cogl)
       ("cairo" ,cairo)
       ("atk" ,atk)
       ("gtk+" ,gtk+)
       ("json-glib" ,json-glib)
       ("glib" ,glib)
       ("libxcomposite" ,libxcomposite)
       ("libxdamage" ,libxdamage)
       ("libxext" ,libxext)
       ("xinput" ,xinput)))
    (inputs
     `(("libxkbcommon" ,libxkbcommon)
       ("udev" ,eudev)))
    (arguments
     `(#:configure-flags (list "--enable-x11-backend=yes"

                               ;; This produces share/doc/{clutter,cally}.
                               (string-append "--with-html-dir="
                                              (assoc-ref %outputs "doc")
                                              "/share/doc"))
       ;; XXX FIXME: Get test suite working.  It would probably fail in the
       ;; same way the cogl tests fail, since clutter is based on cogl.
       #:tests? #f))
    (home-page "http://www.clutter-project.org")
    (synopsis "OpenGL-based interactive canvas library")
    (description
     "Clutter is an OpenGL-based interactive canvas library, designed for
creating fast, mainly 2D single window applications such as media box UIs,
presentations, kiosk style applications and so on.")
    (license license:lgpl2.0+)))

(define-public clutter-gtk
  (package
    (name "clutter-gtk")
    (version "1.8.4")
    (source
     (origin
       (method url-fetch)
       (uri (string-append "mirror://gnome/sources/" name "/"
                           (version-major+minor version) "/"
                           name "-" version ".tar.xz"))
       (sha256
        (base32
         "01ibniy4ich0fgpam53q252idm7f4fn5xg5qvizcfww90gn9652j"))))
    (build-system gnu-build-system)
    (native-inputs
     `(("pkg-config" ,pkg-config)
       ("gobject-introspection" ,gobject-introspection)))
    (propagated-inputs
     ;; clutter-gtk.pc refers to all these.
     `(("clutter" ,clutter)
       ("gtk+" ,gtk+)))
    (home-page "http://www.clutter-project.org")
    (synopsis "OpenGL-based interactive canvas library GTK+ widget")
    (description
     "Clutter is an OpenGL-based interactive canvas library, designed for
creating fast, mainly 2D single window applications such as media box UIs,
presentations, kiosk style applications and so on.")
    (license license:lgpl2.0+)))

(define-public clutter-gst
  (package
    (name "clutter-gst")
    (version "3.0.27")
    (source
     (origin
       (method url-fetch)
       (uri (string-append "mirror://gnome/sources/clutter-gst/"
                           (version-major+minor version) "/"
                           "clutter-gst-" version ".tar.xz"))
       (sha256
        (base32 "17czmpl92dzi4h3rn5rishk015yi3jwiw29zv8qan94xcmnbssgy"))))
    (build-system gnu-build-system)
    (native-inputs
     `(("glib:bin" ,glib "bin")         ; for glib-mkenums
       ("pkg-config" ,pkg-config)
       ("gobject-introspection" ,gobject-introspection)))
    (inputs
     `(("clutter" ,clutter)
       ("gstreamer" ,gstreamer)
       ("gst-plugins-base" ,gst-plugins-base)))
    (home-page "http://www.clutter-project.org")
    (synopsis "Integration library for using GStreamer with Clutter")
    (description
     "Clutter-Gst is an integration library for using GStreamer with Clutter.
It provides a GStreamer sink to upload frames to GL and an actor that
implements the ClutterGstPlayer interface using playbin.  Clutter is an
OpenGL-based interactive canvas library.")
    (license license:lgpl2.0+)))

(define-public libchamplain
  (package
    (name "libchamplain")
    (version "0.12.16")
    (source (origin
              (method url-fetch)
              (uri (string-append
                    "mirror://gnome/sources/libchamplain/0.12/libchamplain-"
                    version ".tar.xz"))
              (sha256
               (base32
                "13chvc2n074i0jw5jlb8i7cysda4yqx58ca6y3mrlrl9g37k2zja"))))
    (build-system gnu-build-system)
    (arguments '(#:configure-flags '("--enable-vala")))
    (native-inputs
     `(("gobject-introspection" ,gobject-introspection)
       ("pkg-config" ,pkg-config)
       ("vala" ,vala)))
    (propagated-inputs
     `(("libsoup" ,libsoup)
       ("sqlite" ,sqlite)
       ("clutter" ,clutter)
       ("clutter-gtk" ,clutter-gtk)
       ("glib:bin" ,glib "bin")                   ;glib-mkenums, etc.
       ("cairo" ,cairo)
       ("gtk+3" ,gtk+)
       ("glib" ,glib)))
    (home-page "https://projects.gnome.org/libchamplain/")
    (synopsis "C library providing a ClutterActor to display maps")
    (description
     "libchamplain is a C library providing a ClutterActor to display maps.
It also provides a Gtk+ widget to display maps in Gtk+ applications.  Python
and Perl bindings are also available.  It supports numerous free map sources
such as OpenStreetMap, OpenCycleMap, OpenAerialMap, and Maps for free.")
    (license license:lgpl2.1+)))

(define-public gom
  (package
    (name "gom")
    (version "0.3.2")
    (source
     (origin
       (method url-fetch)
       (uri (string-append "mirror://gnome/sources/gom/"
                           (version-major+minor version) "/"
                           "gom-" version ".tar.xz"))
       (sha256
        (base32
         "1zaqqwwkyiswib3v1v8wafpbifpbpak0nn2kp13pizzn9bwz1s5w"))))
    (build-system gnu-build-system)
    (native-inputs
     `(("intltool" ,intltool)
       ("pkg-config" ,pkg-config)
       ("gobject-introspection" ,gobject-introspection)))
    (inputs
     `(("glib" ,glib)
       ("gdk-pixbuf" ,gdk-pixbuf)
       ("sqlite" ,sqlite)))
    ;; XXX TODO: Figure out how to run the test suite.
    (arguments `(#:tests? #f))
    (home-page "https://wiki.gnome.org/Projects/Gom")
    (synopsis "Object mapper from GObjects to SQLite")
    (description
     "Gom provides an object mapper from GObjects to SQLite.  It helps you
write applications that need to store structured data as well as make complex
queries upon that data.")
    (license license:lgpl2.1+)))

(define-public libgnome-games-support
  (package
    (name "libgnome-games-support")
    (version "1.4.1")
    (source (origin
              (method url-fetch)
              (uri (string-append "mirror://gnome/sources/" name "/"
                                  (version-major+minor version) "/"
                                  name "-" version ".tar.xz"))
              (sha256
               (base32
                "1j7lfcnc29lgn8ppn13wkn9w2y1n3lsapagwp91zh3bf0h2h4hv1"))))
    (build-system gnu-build-system)
    (arguments
     '(#:phases
       (modify-phases %standard-phases
         (add-before 'check 'pre-check
           (lambda _
             ;; Tests require a writable HOME.
             (setenv "HOME" (getcwd))
             #t)))))
    (native-inputs
     `(("intltool" ,intltool)
       ("pkg-config" ,pkg-config)
       ("vala" ,vala)))
    (propagated-inputs
     ;; Required by libgnome-games-support-1.0.pc
     `(("gtk+" ,gtk+)
       ("libgee" ,libgee)))
    (home-page "https://www.gnome.org/")
    (synopsis "Useful functionality shared among GNOME games")
    (description
     "libgnome-games-support is a small library intended for internal use by
GNOME Games, but it may be used by others.")
    (license license:lgpl3+)))

(define-public gnome-klotski
  (package
    (name "gnome-klotski")
    (version "3.22.3")
    (source (origin
              (method url-fetch)
              (uri (string-append "mirror://gnome/sources/" name "/"
                                  (version-major+minor version) "/"
                                  name "-" version ".tar.xz"))
              (sha256
               (base32
                "0prc0s28pdflgzyvk1g0yfx982q2grivmz3858nwpqmbkha81r7f"))))
    (build-system glib-or-gtk-build-system)
    (native-inputs
     `(("desktop-file-utils" ,desktop-file-utils)
       ("intltool" ,intltool)
       ("itstool" ,itstool)
       ("pkg-config" ,pkg-config)
       ("xmllint" ,libxml2)))
    (inputs
     `(("gtk+" ,gtk+)
       ("libgnome-games-support" ,libgnome-games-support)
       ("librsvg" ,librsvg)))
    (home-page "https://wiki.gnome.org/Apps/Klotski")
    (synopsis "Sliding block puzzles")
    (description
     "GNOME Klotski is a set of block sliding puzzles.  The objective is to move
the patterned block to the area bordered by green markers.  To do so, you will
need to slide other blocks out of the way.  Complete each puzzle in as few moves
as possible!")
    (license license:gpl2+)))

(define-public grilo
  (package
    (name "grilo")
    (version "0.3.3")
    (source
     (origin
       (method url-fetch)
       (uri (string-append "mirror://gnome/sources/" name "/"
                           (version-major+minor version) "/"
                           name "-" version ".tar.xz"))
       (sha256
        (base32
         "1qx072m0gl6m3d5g5cbbf13p4h217icmlxjnrn829x5xqwi451sw"))))
    (build-system gnu-build-system)
    (native-inputs
     `(("glib:bin" ,glib "bin")         ; for glib-mkenums and glib-genmarshal
       ("intltool" ,intltool)
       ("pkg-config" ,pkg-config)
       ("gobject-introspection" ,gobject-introspection)))
    (inputs
     `(("cyrus-sasl" ,cyrus-sasl)
       ("glib" ,glib)
       ("gtk+" ,gtk+)
       ("libxml2" ,libxml2)
       ("liboauth" ,liboauth)
       ("libsoup" ,libsoup)
       ("nettle" ,nettle)
       ("totem-pl-parser" ,totem-pl-parser)))
    (arguments
     `(#:phases
       (modify-phases %standard-phases
         (add-after 'unpack 'fix-introspection-install-dir
                    (lambda* (#:key outputs #:allow-other-keys)
                      (let ((out (assoc-ref outputs "out")))
                        (substitute* '("src/Makefile.in"
                                       "libs/pls/Makefile.in"
                                       "libs/net/Makefile.in")
                          (("@INTROSPECTION_GIRDIR@")
                           (string-append out "/share/gir-1.0/"))
                          (("@INTROSPECTION_TYPELIBDIR@")
                           (string-append out "/lib/girepository-1.0/")))
                        #t))))))
    (native-search-paths
     (list (search-path-specification
            (variable "GRL_PLUGIN_PATH")
            (files (list (string-append "lib/grilo-"
                                        (version-major+minor version)))))))
    (home-page "https://live.gnome.org/Grilo")
    (synopsis "Framework for discovering and browsing media")
    (description
     "Grilo is a framework focused on making media discovery and browsing easy
for application developers.")
    (license license:lgpl2.1+)))

(define-public grilo-plugins
  (package
    (name "grilo-plugins")
    (version "0.3.3")
    (source
     (origin
       (method url-fetch)
       (uri (string-append "mirror://gnome/sources/" name "/"
                           (version-major+minor version) "/"
                           name "-" version ".tar.xz"))
       (sha256
        (base32
         "172vr1y98d2mzlmg5akjn4ibrcj3gh22cwnb3cv9rvvzhj3yhrpy"))))
    (build-system gnu-build-system)
    (native-inputs
     `(("glib:bin" ,glib "bin")     ; for glib-mkenums and glib-genmarshal
       ("intltool" ,intltool)
       ("itstool" ,itstool)
       ("pkg-config" ,pkg-config)))
    (inputs
     `(("grilo" ,grilo)
       ("nettle" ,nettle) ; XXX: required by libgrlpls-0.3.la
       ("glib" ,glib)
       ("libxml2" ,libxml2)
       ("sqlite" ,sqlite)
       ("gom" ,gom)
       ;; XXX TODO: Add oauth
       ;; XXX TODO: Add goa
       ;; XXX TODO: Add gdata (e.g. needed for youtube plugin)
       ;; XXX TODO: Add lua (needs help finding it)
       ("json-glib" ,json-glib)
       ("avahi" ,avahi)
       ("gmime" ,gmime)
       ("libsoup" ,libsoup)
       ("libarchive" ,libarchive)
       ("totem-pl-parser" ,totem-pl-parser)))
    (arguments
     `(#:make-flags (list (string-append "GRL_PLUGINS_DIR="
                                         %output
                                         "/lib/grilo-"
                                         ,(version-major+minor version)))
       ;; XXX FIXME: Try to get the test suite working.  It appears to require
       ;; a working system dbus.  Inside the build container, all tests fail
       ;; with: "assertion failed: (source)".  Outside of the build container,
       ;; most tests succeed.
       #:tests? #f))
    (home-page "https://live.gnome.org/Grilo")
    (synopsis "Plugins for the Grilo media discovery library")
    (description
     "Grilo is a framework focused on making media discovery and browsing easy
for application developers.")
    (license license:lgpl2.1+)))

(define-public totem
  (package
    (name "totem")
    (version "3.26.2")
    (source
     (origin
       (method url-fetch)
       (uri (string-append "mirror://gnome/sources/" name "/"
                           (version-major+minor version) "/"
                           name "-" version ".tar.xz"))
       (sha256
        (base32
         "1llyisls3pzf5bwkpxyfyxc2d3gpa09n5pjy7qsjdqrp3ya4k36g"))
       (patches (search-patches "totem-meson-easy-codec.patch"
                                "totem-meson-compat.patch"))))
    (build-system meson-build-system)
    (native-inputs
     `(("pkg-config" ,pkg-config)
       ("desktop-file-utils" ,desktop-file-utils)
       ("gobject-introspection" ,gobject-introspection)
       ("glib:bin" ,glib "bin")                   ;for 'glib-mkenums'
       ("gtk:bin" ,gtk+ "bin")                    ;for 'gtk-update-icon-cache'
       ("intltool" ,intltool)
       ("itstool" ,itstool)
       ("xmllint" ,libxml2)))
    (propagated-inputs
     `(("dconf" ,dconf)))
    (inputs
     `(("gtk+" ,gtk+)
       ("gdk-pixbuf" ,gdk-pixbuf)
       ("atk" ,atk)
       ("cairo" ,cairo)
       ("dbus-glib" ,dbus-glib)
       ("clutter" ,clutter)
       ("clutter-gtk" ,clutter-gtk)
       ("clutter-gst" ,clutter-gst)
       ("xorgproto" ,xorgproto)
       ("libxxf86vm" ,libxxf86vm)
       ("libxtst" ,libxtst)
       ("libxrandr" ,libxrandr)
       ("libxml2" ,libxml2)
       ("libsoup" ,libsoup)
       ("libpeas" ,libpeas)
       ("librsvg" ,librsvg)
       ("lirc" ,lirc)
       ("gnome-desktop" ,gnome-desktop)
       ("gstreamer" ,gstreamer)
       ("gst-plugins-base" ,gst-plugins-base)
       ("gst-plugins-good" ,gst-plugins-good)
       ("gsettings-desktop-schemas" ,gsettings-desktop-schemas)
       ("adwaita-icon-theme" ,adwaita-icon-theme)
       ;; XXX We use python-2 because libxml2 because itstool (which needs
       ;; libxml) currently uses python-2.
       ("python" ,python-2)
       ("python-pygobject" ,python2-pygobject)
       ;; XXX TODO pylint needed for python support
       ("totem-pl-parser" ,totem-pl-parser)
       ("grilo" ,grilo)
       ("grilo-plugins" ,grilo-plugins)
       ("nettle" ,nettle)
       ("vala" ,vala)))
    (arguments
     `(#:glib-or-gtk? #t

       ;; Disable parallel builds until
       ;; https://debbugs.gnu.org/cgi/bugreport.cgi?bug=28813 is
       ;; fixed.  Try enabling it when updating this package in case
       ;; upstream has fixed it.
       #:parallel-build? #f

       ;; Disable automatic GStreamer plugin installation via PackageKit and
       ;; all that.
       #:configure-flags '("-D" "enable-easy-codec-installation=no"

                           ;; Do not build .a files for the plugins, it's
                           ;; completely useless.  This saves 2 MiB.
                           "--default-library" "shared")

       #:phases
       (modify-phases %standard-phases
         (add-before
          'install 'disable-cache-generation
          (lambda _
            (setenv "DESTDIR" "/")
            #t))
         (add-after
          'install 'wrap-totem
          (lambda* (#:key inputs outputs #:allow-other-keys)
            (let ((out             (assoc-ref outputs "out"))
                  (gst-plugin-path (getenv "GST_PLUGIN_SYSTEM_PATH"))
                  (grl-plugin-path (getenv "GRL_PLUGIN_PATH")))
              (wrap-program (string-append out "/bin/totem")
                `("GST_PLUGIN_SYSTEM_PATH" ":" prefix (,gst-plugin-path))
                `("GRL_PLUGIN_PATH"        ":" prefix (,grl-plugin-path)))
              (wrap-program (string-append out "/bin/totem-video-thumbnailer")
                `("GST_PLUGIN_SYSTEM_PATH" ":" prefix (,gst-plugin-path))))
            #t)))))
    (home-page "https://wiki.gnome.org/Apps/Videos")
    (synopsis "Simple media player for GNOME based on GStreamer")
    (description "Totem is a simple yet featureful media player for GNOME
which can read a large number of file formats.")
    ;; GPL2+ with an exception clause for non-GPL compatible GStreamer plugins
    ;; to be used and distributed together with GStreamer and Totem.  See
    ;; file://COPYING in the source distribution for details.
    (license license:gpl2+)))

(define-public rhythmbox
 (package
   (name "rhythmbox")
   (version "3.4.2")
   (source (origin
            (method url-fetch)
            (uri (string-append "mirror://gnome/sources/" name "/"
                                (version-major+minor version) "/"
                                name "-" version ".tar.xz"))
            (patches
             (list
              ;; fmradio: Fix build with GStreamer master
              (origin
                (method url-fetch)
                (uri (string-append
                      "https://gitlab.gnome.org/GNOME/rhythmbox/commit/"
                      "b182c6b9e1d09e601bac0b703cc5f8b159ebbc3a.patch"))
                (sha256
                 (base32
                  "06n87xgf927djmv1vshal84nqx7g8nwgljza3g2vydhy7g2n1csq")))))
            (sha256
             (base32
              "0hzcns8gf5yb0rm4ss8jd8qzarcaplp5cylk6plwilsqfvxj4xn2"))))
   (build-system glib-or-gtk-build-system)
   (arguments
    `(#:configure-flags
      (list "--enable-lirc"
            "--enable-python"
            "--enable-vala"
            "--with-brasero"
            "--with-gudev"
            "--with-libsecret")
      #:phases
      (modify-phases %standard-phases
        (add-after
         'install 'wrap-rhythmbox
         (lambda* (#:key inputs outputs #:allow-other-keys)
           (let ((out               (assoc-ref outputs "out"))
                 (gi-typelib-path   (getenv "GI_TYPELIB_PATH"))
                 (gst-plugin-path   (getenv "GST_PLUGIN_SYSTEM_PATH"))
                 (grl-plugin-path   (getenv "GRL_PLUGIN_PATH"))
                 (python-path       (getenv "PYTHONPATH")))
             (wrap-program (string-append out "/bin/rhythmbox")
               `("GI_TYPELIB_PATH"        ":" prefix (,gi-typelib-path))
               `("GST_PLUGIN_SYSTEM_PATH" ":" prefix (,gst-plugin-path))
               `("GRL_PLUGIN_PATH"        ":" prefix (,grl-plugin-path))
               `("PYTHONPATH"             ":" prefix (,python-path))))
           #t)))))
   (propagated-inputs
    `(("dconf" ,dconf)))
   (native-inputs
    `(("itstool" ,itstool)
      ("intltool" ,intltool)
      ("glib" ,glib "bin")
      ("gobject-introspection" ,gobject-introspection)
      ("desktop-file-utils" ,desktop-file-utils)
      ("pkg-config" ,pkg-config)
      ("xmllint" ,libxml2)))
   (inputs
    `(("json-glib" ,json-glib)
      ("tdb" ,tdb)
      ("gnome-desktop" ,gnome-desktop)
      ("python" ,python)
      ("python-pygobject" ,python2-pygobject)
      ("vala" ,vala)
      ("gmime" ,gmime)
      ("nettle" ,nettle)
      ("adwaita-icon-theme" ,adwaita-icon-theme)
      ("grilo" ,grilo)
      ("grilo-plugins" ,grilo-plugins)
      ("gstreamer" ,gstreamer)
      ("gst-plugins-base" ,gst-plugins-base)
      ("gst-plugins-good" ,gst-plugins-good)
      ("totem-pl-parser" ,totem-pl-parser)
      ("libgudev" ,libgudev)
      ;;("libmtp" ,libmtp) FIXME: Not detected
      ("libsecret" ,libsecret)
      ("libsoup" ,libsoup)
      ("libnotify" ,libnotify)
      ("libpeas" ,libpeas)
      ("lirc" ,lirc)
      ;; TODO: clutter* only used by visualizer plugin, which also requires mx
      ;;("clutter" ,clutter)
      ;;("clutter-gtk" ,clutter-gtk)
      ;;("clutter-gst" ,clutter-gst)
      ("gsettings-desktop-schemas" ,gsettings-desktop-schemas)
      ("atk" ,atk)
      ("pango" ,pango)
      ("gtk+" ,gtk+)
      ;; TODO:
      ;;  * libgpod
      ;;  * mx
      ("brasero" ,brasero)))
   (home-page "https://wiki.gnome.org/Apps/Rhythmbox")
   (synopsis "Music player for GNOME")
   (description "Rhythmbox is a music playing application for GNOME.  It
supports playlists, song ratings, and any codecs installed through gstreamer.")
   (license license:gpl2+)))

(define-public eog
 (package
   (name "eog")
   (version "3.28.2")
   (source (origin
            (method url-fetch)
            (uri (string-append "mirror://gnome/sources/" name "/"
                                (version-major+minor version) "/"
                                name "-" version ".tar.xz"))
            (sha256
             (base32
              "1gasrfqi7qrzdq1idh29r0n6ikkqjb6pbp7a8k5krfz5hkhyfin0"))))
   (build-system meson-build-system)
   (arguments
    `(#:configure-flags
      ;; Otherwise, the RUNPATH will lack the final 'eog' path component.
      (list (string-append "-Dc_link_args=-Wl,-rpath="
                           (assoc-ref %outputs "out") "/lib/eog"))
      #:phases
      (modify-phases %standard-phases
        (add-after 'install 'wrap-eog
          (lambda* (#:key outputs #:allow-other-keys)
            (let ((out               (assoc-ref outputs "out"))
                  (gi-typelib-path   (getenv "GI_TYPELIB_PATH")))
              (wrap-program (string-append out "/bin/eog")
                `("GI_TYPELIB_PATH" ":" prefix (,gi-typelib-path))))
            #t)))))
   (propagated-inputs
    `(("dconf" ,dconf)))
   (native-inputs
    `(("intltool" ,intltool)
      ("itstool" ,itstool)
      ("glib" ,glib "bin")
      ("gtk+:bin" ,gtk+ "bin") ; for gtk-update-icon-cache
      ("gobject-introspection" ,gobject-introspection)
      ("pkg-config" ,pkg-config)
      ("xmllint" ,libxml2)))
   (inputs
    `(("gnome-desktop" ,gnome-desktop)
      ("shared-mime-info" ,shared-mime-info)
      ("adwaita-icon-theme" ,adwaita-icon-theme)
      ("exempi" ,exempi)
      ("lcms" ,lcms)
      ("libexif" ,libexif)
      ("libpeas" ,libpeas)
      ("libjpeg" ,libjpeg)
      ("librsvg" ,librsvg)
      ("gsettings-desktop-schemas" ,gsettings-desktop-schemas)
      ("gtk+" ,gtk+)))
   (home-page "https://wiki.gnome.org/Apps/EyeOfGnome")
   (synopsis "GNOME image viewer")
   (description "Eye of GNOME is the GNOME image viewer.  It
supports image conversion, rotation, and slideshows.")
   (license license:gpl2+)))

(define-public eog-plugins
  ;; Note: EOG looks for its plugins (via libpeas) in ~/.local as well as
  ;; $DATA/lib/eog/plugins, where DATA is one of the entries in
  ;; $XDG_DATA_DIRS.  Thus, for EOG to find these, you have to have
  ;; 'XDG_DATA_DIRS' appropriately set.
  (package
    (name "eog-plugins")
    (version "3.26.3")
    (source (origin
              (method url-fetch)
              (uri (string-append "mirror://gnome/sources/eog-plugins/"
                                  (version-major+minor version) "/"
                                  "eog-plugins-" version ".tar.xz"))
              (sha256
               (base32
                "06fnjs2p18ad5vk07z685cx26sc7d3azywss00w9xvz794b2i1g3"))))
    (build-system gnu-build-system)
    (home-page "https://wiki.gnome.org/Apps/EyeOfGnome/Plugins")
    (synopsis "Extensions for the Eye of GNOME image viewer")
    (native-inputs
     `(("pkg-config" ,pkg-config)
       ("gettext" ,gnu-gettext)))
    (inputs
     `(("eog" ,eog)
       ("glib" ,glib)
       ("gtk+" ,gtk+)
       ("libpeas" ,libpeas)
       ("libexif" ,libexif)
       ("libchamplain" ,libchamplain)))
    (description
     "This package provides plugins for the Eye of GNOME (EOG) image viewer,
notably:

@itemize
@item @dfn{EXIF Display}, which displays camera (EXIF) information;
@item @dfn{Map}, which displays a map of where the picture was taken on the
side panel;
@item @dfn{Slideshow Shuffle}, to shuffle images in slideshow mode.
@end itemize\n")

    ;; XXX: eog-postasa-plugin-resources.c (which we don't build) contains a
    ;; long suspicious byte stream that goes to a
    ;; ".gresource.eog_postasa_plugin" ELF section.
    (license license:gpl2+)))

(define-public libgudev
  (package
    (name "libgudev")
    (version "232")
    (source (origin
              (method url-fetch)
              (uri (string-append "mirror://gnome/sources/" name "/"
                                  version "/" name "-" version ".tar.xz"))
              (sha256
               (base32
                "0q3qki451zzgdjazlgshsfzbbm0in40lyx7dyrag7kbkqnwv4k7f"))))
    (build-system gnu-build-system)
    (arguments
     '(#:configure-flags
       ;; umockdev depends on libgudev.
       (list "--disable-umockdev")))
    (native-inputs
     `(("glib:bin" ,glib "bin") ; for glib-genmarshal, etc.
       ("gobject-introspection" ,gobject-introspection)
       ("pkg-config" ,pkg-config)))
    (propagated-inputs
     `(("glib" ,glib))) ; required by gudev-1.0.pc
    (inputs
     `(("udev" ,eudev)))
    (home-page "https://wiki.gnome.org/Projects/libgudev")
    (synopsis "GObject bindings for libudev")
    (description
     "This library provides GObject bindings for libudev.  It was originally
part of udev-extras, then udev, then systemd.  It's now a project on its own.")
    (license license:lgpl2.1+)))

(define-public gvfs
  (package
    (name "gvfs")
    (version "1.36.2")
    (source (origin
              (method url-fetch)
              (uri (string-append "mirror://gnome/sources/" name "/"
                                  (version-major+minor version) "/"
                                  name "-" version ".tar.xz"))
              (sha256
               (base32
                "1xq105596sk9yram5a143b369wpaiiwc9gz86n0j1kfr7nipkqn4"))))
    (build-system gnu-build-system)
    (arguments
     '(#:tests? #f ; XXX: requiring `pidof'
       #:phases
       (modify-phases %standard-phases
         (add-after 'unpack 'remove-broken-autogen-script
           (lambda _ (delete-file "autogen.sh") #t)))))
    (native-inputs
     `(("glib:bin" ,glib "bin") ; for glib-genmarshal, etc.
       ("autoconf" ,autoconf)
       ("automake" ,automake)
       ("gettext" ,gettext-minimal)
       ("gtk-doc" ,gtk-doc)
       ("libtool" ,libtool)
       ("pkg-config" ,pkg-config)
       ("xsltproc" ,libxslt)))
    (inputs
     `(("avahi" ,avahi)
       ("docbook-xml" ,docbook-xml-4.2)
       ("docbook-xsl" ,docbook-xsl)
       ("dbus" ,dbus)
       ("fuse" ,fuse)
       ("gcr" ,gcr)
       ("glib" ,glib)
       ("libarchive" ,libarchive)
       ("libbluray" ,libbluray)
       ("libcap" ,libcap)
       ("libcdio-paranoia" ,libcdio-paranoia)
       ("libgcrypt" ,libgcrypt)
       ("libgphoto2" ,libgphoto2)
       ("libgudev" ,libgudev)
       ("libimobiledevice" ,libimobiledevice)
       ("libmtp" ,libmtp)
       ("libsecret" ,libsecret)
       ("libsmbclient" ,samba)
       ("libsoup" ,libsoup)
       ("libxml2" ,libxml2)
       ("nettle" ,nettle) ; XXX: required by libarchive.pc
       ("polkit" ,polkit)
       ("udisks" ,udisks)))
    (home-page "https://wiki.gnome.org/gvfs/")
    (synopsis "Userspace virtual file system for GIO")
    (description
     "GVFS is a userspace virtual file system designed to work with the I/O
abstraction of GIO.  It contains a GIO module that seamlessly adds GVFS support
to all applications using the GIO API.  It also supports exposing the GVFS
mounts to non-GIO applications using FUSE.

GVFS comes with a set of backends, including trash support, SFTP, SMB, HTTP,
DAV, and others.")
    (license license:lgpl2.0+)))

(define-public gusb
  (package
    (name "gusb")
    (version "0.3.0")
    (source (origin
              (method url-fetch)
              (uri (string-append "https://github.com/hughsie/libgusb/archive/"
                                  version ".tar.gz"))
              (sha256
               (base32
                "1wa9787ww7s1kl9jml6kiyrjgimlgagq4jmgdj7xcpsx83w10qxk"))))
    (build-system meson-build-system)
    (native-inputs
     `(("gobject-introspection" ,gobject-introspection)
       ("pkg-config" ,pkg-config)
       ("vala" ,vala)
       ("gtk-doc" ,gtk-doc)))
    (propagated-inputs
     ;; Both of these are required by gusb.pc.
     `(("glib" ,glib)
       ("libusb" ,libusb)))
    (arguments
     `(#:tests? #f)) ;libusb fails to initialize.  Wonder what that is.
    (home-page "https://github.com/hughsie/libgusb")
    (synopsis "GLib binding for libusb1")
    (description
     "GUsb is a GObject wrapper for libusb1 that makes it easy to do
asynchronous control, bulk and interrupt transfers with proper cancellation
and integration into a mainloop.  This makes it easy to integrate low level
USB transfers with your high-level application or system daemon.")
    (license license:lgpl2.1+)))

(define-public simple-scan
  (package
    (name "simple-scan")
    (version "3.24.1")
    (source (origin
              (method url-fetch)
              (uri (string-append "https://launchpad.net/simple-scan/"
                                  (version-major+minor version) "/"
                                  version "/+download/simple-scan-"
                                  version ".tar.xz"))
              (sha256
               (base32
                "1czg21cdbd2fgqylxfnzfhhzy69gycf816d5bbaq6hb62hmq7bjy"))))
    (build-system glib-or-gtk-build-system)
    (inputs
     `(("gtk" ,gtk+)
       ("zlib" ,zlib)
       ("cairo" ,cairo)
       ("gdk-pixbuf" ,gdk-pixbuf)
       ("gusb" ,gusb)
       ("libsane" ,sane-backends)))
    (native-inputs
     `(("gettext" ,gettext-minimal)
       ("itstool" ,itstool)
       ("colord" ,colord)
       ("glib" ,glib "bin")                       ; glib-compile-schemas, etc.
       ("pkg-config" ,pkg-config)
       ("vala" ,vala)
       ("xmllint" ,libxml2)))
    (arguments
     '(#:configure-flags '("--disable-packagekit")
       #:phases
       (modify-phases %standard-phases
         (add-after 'unpack 'clean
                    (lambda _
                      ;; Remove a left-over reference to PackageKit.

                      ;; https://bugs.launchpad.net/simple-scan/+bug/1462769

                      ;; There are some generated C files erroneously
                      ;; included in the source distribution, and this
                      ;; one breaks the build by referring to a
                      ;; non-existent header (packagekit.h)
                      (delete-file "src/ui.c"))))))
    (home-page "https://launchpad.net/simple-scan")
    (synopsis "Document and image scanner")
    (description "Simple Scan is an easy-to-use application, designed to let
users connect their scanner and quickly have the image/document in an
appropriate format.  Simple Scan is basically a frontend for SANE - which is
the same backend as XSANE uses. This means that all existing scanners will
work and the interface is well tested.")
    (license license:gpl3+)))

(define-public eolie
  (package
    (name "eolie")
    (version "0.9.52")
    (source (origin
              (method url-fetch)
              (uri (string-append "https://gitlab.gnome.org/World/eolie/"
                                  "uploads/d95bf72958276c80dfaca8cce0e4e92c/"
                                  "eolie-" version ".tar.xz"))
              (sha256
               (base32
                "1s3b0rkm8sxmhzzi624snzqvz61i1rja5wxyzw6jg2kcdjcylwln"))))
    (build-system meson-build-system)
    (arguments
     `(#:glib-or-gtk? #t
       #:phases
       (modify-phases %standard-phases
         (add-after 'wrap 'wrap-more
           (lambda* (#:key inputs outputs #:allow-other-keys)
             (let* ((out  (assoc-ref outputs "out"))
                    ;; These libraries must be on LD_LIBRARY_PATH.
                    (libs '("gtkspell3" "webkitgtk" "libsoup" "libsecret"
                            "atk" "gtk+" "gsettings-desktop-schemas"
                            "gcc:lib" ; needed b/c webkitgtk is built with gcc-7
                            "gobject-introspection"))
                    (path (string-join
                           (map (lambda (lib)
                                  (string-append (assoc-ref inputs lib) "/lib"))
                                libs)
                           ":")))
               (wrap-program (string-append out "/bin/eolie")
                 `("LD_LIBRARY_PATH" ":" prefix (,path))
                 `("PYTHONPATH" ":" prefix (,(getenv "PYTHONPATH")))
                 `("GI_TYPELIB_PATH" = (,(getenv "GI_TYPELIB_PATH")))))
             #t)))))
    (native-inputs
     `(("gcc:lib" ,gcc-7 "lib") ; needed because webkitgtk is built with gcc-7
       ("intltool" ,intltool)
       ("itstool" ,itstool)
       ("pkg-config" ,pkg-config)
       ("python" ,python)
       ("glib:bin" ,glib "bin")
       ("gtk+" ,gtk+ "bin")))
    (inputs
     `(("gobject-introspection" ,gobject-introspection)
       ("glib-networking" ,glib-networking)
       ("cairo" ,cairo)
       ("gtk+" ,gtk+)
       ("atk" ,atk)    ; propagated by gtk+, but we need it in LD_LIBRARY_PATH
       ("python" ,python-wrapper)
       ("python-dateutil" ,python-dateutil)
       ("python-pyfxa" ,python-pyfxa)
       ("python-pygobject" ,python-pygobject)
       ("python-pycairo" ,python-pycairo)
       ("python-pycrypto" ,python-pycrypto)
       ("libsecret" ,libsecret)
       ("gtkspell3" ,gtkspell3)
       ("gsettings-desktop-schemas" ,gsettings-desktop-schemas)
       ("webkitgtk" ,webkitgtk-2.24)))
    (home-page "https://wiki.gnome.org/Apps/Eolie")
    (synopsis "Web browser for GNOME")
    (description
     "Eolie is a new web browser for GNOME.  It features Firefox sync support,
a secret password store, an adblocker, and a modern UI.")
    (license license:gpl3+)))

(define-public epiphany
  (package
    (name "epiphany")
    (version "3.28.3.1")
    (source (origin
              (method url-fetch)
              (uri (string-append "mirror://gnome/sources/" name "/"
                                  (version-major+minor version) "/"
                                  name "-" version ".tar.xz"))
              (sha256
               (base32
                "1xz6xl6b0iihvczyr0cs1z5ifvpai6anb4m0ng1caiph06klc1b9"))))

    (build-system meson-build-system)
    (arguments
     ;; FIXME: tests run under Xvfb, but fail with:
     ;;   /src/bookmarks/ephy-bookmarks/create:
     ;;   ** (test-ephy-bookmarks:19591): WARNING **: Unable to start Zeroconf
     ;;      subsystem
     ;;   FAIL
     '(#:tests? #f
       #:glib-or-gtk? #t
       #:configure-flags
       ;; Otherwise, the RUNPATH will lack the final 'epiphany' path component.
       (list (string-append "-Dc_link_args=-Wl,-rpath="
                            (assoc-ref %outputs "out") "/lib/epiphany"))))
    (propagated-inputs
     `(("dconf" ,dconf)))
    (native-inputs
     `(("desktop-file-utils" ,desktop-file-utils) ; for update-desktop-database
       ("gcc" ,gcc-7)  ; needed because webkitgtk-2.22 is compiled with gcc-7
       ("glib:bin" ,glib "bin") ; for glib-mkenums
       ("gtk+:bin" ,gtk+ "bin") ; for gtk-update-icon-cache
       ("intltool" ,intltool)
       ("itstool" ,itstool)
       ("pkg-config" ,pkg-config)
       ("xmllint" ,libxml2)))
    (inputs
     `(("avahi" ,avahi)
       ("gcr" ,gcr)
       ("gdk-pixbuf+svg" ,gdk-pixbuf+svg) ; for loading SVG files
       ("glib-networking" ,glib-networking)
       ("gnome-desktop" ,gnome-desktop)
       ("gsettings-desktop-schemas" ,gsettings-desktop-schemas)
       ("json-glib" ,json-glib)
       ("iso-codes" ,iso-codes)
       ("libnotify" ,libnotify)
       ("libsecret" ,libsecret)
       ("libxslt" ,libxslt)
       ("nettle" ,nettle) ; for hogweed
       ("sqlite" ,sqlite)
       ("webkitgtk" ,webkitgtk-2.24)))
    (home-page "https://wiki.gnome.org/Apps/Web")
    (synopsis "GNOME web browser")
    (description
     "Epiphany is a GNOME web browser targeted at non-technical users.  Its
principles are simplicity and standards compliance.")
    (license license:gpl2+)))

(define-public d-feet
  (package
    (name "d-feet")
    (version "0.3.11")
    (source (origin
              (method url-fetch)
              (uri (string-append "mirror://gnome/sources/" name "/"
                                  (version-major+minor version) "/"
                                  name "-" version ".tar.xz"))
              (sha256
               (base32
                "1hmrijm4d9vwzx2r8qzzsy8ccpj79l1y6cc569n9jjzqcq699p53"))))
    (build-system glib-or-gtk-build-system)
    (arguments
     '(#:out-of-source? #f ; tests need to run in the source directory.
       #:phases
       (modify-phases %standard-phases
         (add-before
          'check 'pre-check
          (lambda _
            ;; The test suite requires a running X server.
            (system "Xvfb :1 &")
            (setenv "DISPLAY" ":1")
            ;; Don't fail on missing '/etc/machine-id'.
            (setenv "DBUS_FATAL_WARNINGS" "0")
            ;; tests.py and window.py don't meet E402:
            ;;   E402 module level import not at top of file
            (substitute* "src/tests/Makefile"
              (("--ignore=E123") "--ignore=E123,E402"))
            #t))
         (add-after
          'install 'wrap-program
          (lambda* (#:key outputs #:allow-other-keys)
            (let ((prog (string-append (assoc-ref outputs "out")
                                       "/bin/d-feet")))
              (wrap-program prog
                `("PYTHONPATH" = (,(getenv "PYTHONPATH")))
                `("GI_TYPELIB_PATH" = (,(getenv "GI_TYPELIB_PATH"))))
              #t))))))
    (native-inputs
     `(("intltool" ,intltool)
       ("itstool" ,itstool)
       ("pkg-config" ,pkg-config)
       ("python-pep8" ,python-pep8)
       ("xmllint" ,libxml2)
       ("xorg-server" ,xorg-server)))
    (inputs
     `(("gobject-introspection" ,gobject-introspection)
       ("gtk+" ,gtk+)
       ("python" ,python-wrapper)
       ("python-pygobject" ,python-pygobject)))
    (home-page "https://wiki.gnome.org/Apps/DFeet")
    (synopsis "D-Bus debugger")
    (description
     "D-Feet is a D-Bus debugger, which can be used to inspect D-Bus interfaces
of running programs and invoke methods on those interfaces.")
    (license license:gpl2+)))

(define-public yelp-xsl
  (package
    (name "yelp-xsl")
    (version "3.28.0")
    (source (origin
              (method url-fetch)
              (uri (string-append "mirror://gnome/sources/" name "/"
                                  (version-major+minor version) "/"
                                  name "-" version ".tar.xz"))
              (sha256
               (base32
                "14rznm1qpsnmkwksnkd5j7zplakl01kvrcw0fdmd5gdc65xz9kcc"))))
    (build-system gnu-build-system)
    (native-inputs
     `(("intltool" ,intltool)
       ("itstool" ,itstool)
       ("xmllint" ,libxml2)))
    (home-page "https://wiki.gnome.org/Apps/Yelp")
    (synopsis "XSL stylesheets for Yelp")
    (description
     "Yelp-xsl contains XSL stylesheets that are used by the yelp help browser
to format Docbook and Mallard documents.")
    (license license:gpl2+)))

(define-public yelp
  (package
    (name "yelp")
    (version "3.28.1")
    (source (origin
              (method url-fetch)
              (uri (string-append "mirror://gnome/sources/" name "/"
                                  (version-major+minor version) "/"
                                  name "-" version ".tar.xz"))
              (sha256
               (base32
                "033w5qnhm495pnvscnb3k2dagzgq4fsnzcrh0k2rgr10mw2mv2p8"))))
    (build-system glib-or-gtk-build-system)
    (native-inputs
     `(("glib:bin" ,glib "bin") ; for glib-genmarshal, etc.
       ("intltool" ,intltool)
       ("itstool" ,itstool)
       ("pkg-config" ,pkg-config)))
    (propagated-inputs
     `(("dconf" ,dconf)))
    (inputs
     `(("gsettings-desktop-schemas" ,gsettings-desktop-schemas)
       ("libxslt" ,libxslt)
       ("sqlite" ,sqlite)
       ("webkitgtk" ,webkitgtk)
       ("yelp-xsl" ,yelp-xsl)))
    (home-page "https://wiki.gnome.org/Apps/Yelp")
    (synopsis "GNOME help browser")
    (description
     "Yelp is the help viewer in Gnome.  It natively views Mallard, DocBook,
man, info, and HTML documents.  It can locate documents according to the
freedesktop.org help system specification.")
    (license license:gpl2+)))

(define-public yelp-tools
  (package
    (name "yelp-tools")
    (version "3.28.0")
    (source (origin
              (method url-fetch)
              (uri (string-append "mirror://gnome/sources/" name "/"
                                  (version-major+minor version) "/"
                                  name "-" version ".tar.xz"))
              (sha256
               (base32
                "1b61dmlb1sd50fgq6zgnkcpx2s1py33q0x9cx67fzpsr4gmgxnw2"))))
    (build-system gnu-build-system)
    (native-inputs
     `(("pkg-config" ,pkg-config)))
    (propagated-inputs
     ;; Needed by `yelp-build', `yelp-check' or 'yelp.m4'.
     `(("itstool" ,itstool)
       ("xmllint" ,libxml2)
       ("xsltproc" ,libxslt)))
    (inputs
     `(("yelp-xsl" ,yelp-xsl)))
    (home-page "https://wiki.gnome.org/Apps/Yelp/Tools")
    (synopsis "Yelp documentation tools")
    (description
     "Yelp-tools is a collection of scripts and build utilities to help create,
manage, and publish documentation for Yelp and the web.  Most of the heavy
lifting is done by packages like yelp-xsl and itstool.  This package just
wraps things up in a developer-friendly way.")
    (license license:gpl2+)))

(define-public libgee
  (package
    (name "libgee")
    (version "0.20.1")
    (source (origin
              (method url-fetch)
              (uri (string-append "mirror://gnome/sources/" name "/"
                                  (version-major+minor version) "/"
                                  name "-" version ".tar.xz"))
              (sha256
               (base32
                "0c26x8gi3ivmhlbqcmiag4jwrkvcy28ld24j55nqr3jikb904a5v"))))
    (build-system gnu-build-system)
    (arguments
     `(#:phases
       (modify-phases %standard-phases
         (add-after 'unpack 'fix-introspection-install-dir
          (lambda* (#:key outputs #:allow-other-keys)
            (let ((out (assoc-ref outputs "out")))
              (substitute* "gee/Makefile.in"
                (("@INTROSPECTION_GIRDIR@")
                 (string-append out "/share/gir-1.0/"))
                (("@INTROSPECTION_TYPELIBDIR@")
                 (string-append out "/lib/girepository-1.0/")))))))))
    (native-inputs
     `(("glib" ,glib "bin")
       ("pkg-config" ,pkg-config)))
    (inputs
     `(("glib" ,glib)
       ("gobject-introspection" ,gobject-introspection)))
    (home-page "https://wiki.gnome.org/Projects/Libgee")
    (synopsis "GObject collection library")
    (description
     "Libgee is a utility library providing GObject-based interfaces and
classes for commonly used data structures.")
    (license license:lgpl2.1+)))

(define-public gexiv2
  (package
    (name "gexiv2")
    (version "0.10.10")
    (source (origin
              (method url-fetch)
              (uri (string-append "mirror://gnome/sources/" name "/"
                                  (version-major+minor version) "/"
                                  name "-" version ".tar.xz"))
              (sha256
               (base32
                "1qbcwq89g4r67k1dj4laqj441pj4195c8hzhxn8vc6mmg8adg6kx"))))
    (build-system meson-build-system)
    (native-inputs
     `(("glib" ,glib "bin")
       ("pkg-config" ,pkg-config)))
    (propagated-inputs
     ;; Listed in "Requires" section of gexiv2.pc
     `(("exiv2" ,exiv2)))
    (inputs
     `(("glib" ,glib)
       ("gobject-introspection" ,gobject-introspection)))
    (home-page "https://wiki.gnome.org/Projects/gexiv2")
    (synopsis "GObject wrapper around the Exiv2 photo metadata library")
    (description
     "Gexiv2 is a GObject wrapper around the Exiv2 photo metadata library.  It
allows for GNOME applications to easily inspect and update EXIF, IPTC, and XMP
metadata in photo and video files of various formats.")
    (license license:gpl2+)))

(define-public shotwell
  (package
    (name "shotwell")
    (version "0.28.4")
    (source (origin
              (method url-fetch)
              (uri (string-append "mirror://gnome/sources/" name "/"
                                  (version-major+minor version) "/"
                                  name "-" version ".tar.xz"))
              (sha256
               (base32
                "03k7n2kmzqn11kf3733w7m6xjh2b5q9xr84za2hli11fjymzaxm9"))))
    (build-system glib-or-gtk-build-system)
    (propagated-inputs
     `(("dconf" ,dconf)))
    (native-inputs
     `(("pkg-config" ,pkg-config)
       ("itstool" ,itstool)
       ("gettext" ,gettext-minimal)
       ("gtk+" ,gtk+ "bin") ; gtk-update-icon-cache
       ("itstool" ,itstool)
       ("vala" ,vala)))
    (inputs
     `(("glib:bin" ,glib "bin")
       ("gstreamer" ,gstreamer)
       ("gst-plugins-base" ,gst-plugins-base)
       ("libgdata" ,libgdata)
       ("libgee" ,libgee)
       ("gexiv2" ,gexiv2)
       ("libraw" ,libraw)
       ("json-glib" ,json-glib)
       ("webkitgtk" ,webkitgtk)
       ("sqlite" ,sqlite)
       ("libsoup" ,libsoup)
       ("libxml2" ,libxml2)
       ("libgudev" ,libgudev)
       ("libgphoto2" ,libgphoto2)
       ("gcr" ,gcr)))
    (home-page "https://wiki.gnome.org/Apps/Shotwell")
    (synopsis "Photo manager for GNOME 3")
    (description
     "Shotwell is a digital photo manager designed for the GNOME desktop
environment.  It allows you to import photos from disk or camera, organize
them by keywords and events, view them in full-window or fullscreen mode, and
share them with others via social networking and more.")
    (license license:lgpl2.1+)))

(define-public file-roller
  (package
    (name "file-roller")
    (version "3.28.0")
    (source (origin
              (method url-fetch)
              (uri (string-append "mirror://gnome/sources/" name "/"
                                  (version-major+minor version) "/"
                                  name "-" version ".tar.xz"))
              (sha256
               (base32
                "15pn2m80x45bzibig4zrqybnbr0n1f9wpqx7f2p6difldns3jwf1"))))
    (build-system meson-build-system)
    (native-inputs
     `(("desktop-file-utils" ,desktop-file-utils) ; for update-desktop-database
       ("intltool" ,intltool)
       ("pkg-config" ,pkg-config)
       ("gtk+" ,gtk+ "bin") ; gtk-update-icon-cache
       ("glib:bin" ,glib "bin")))
    ;; TODO: Add libnautilus.
    (inputs
     `(("gtk+" ,gtk+)
       ("gdk-pixbuf" ,gdk-pixbuf)
       ("json-glib" ,json-glib)
       ("libarchive" ,libarchive)
       ("libnotify" ,libnotify)
       ("nettle" ,nettle)
       ("itstool" ,itstool)
       ("libxml2" ,libxml2)))
    (synopsis "Graphical archive manager for GNOME")
    (description "File Roller is an archive manager for the GNOME desktop
environment that allows users to view, unpack, and create compressed archives
such as gzip tarballs.")
    (home-page "http://fileroller.sourceforge.net/")
    (license license:gpl2+)))

(define-public gnome-session
  (package
    (name "gnome-session")
    (version "3.28.1")
    (source (origin
              (method url-fetch)
              (uri (string-append "mirror://gnome/sources/" name "/"
                                  (version-major+minor version) "/"
                                  name "-" version ".tar.xz"))
              (sha256
               (base32
                "14nmbirgrp2nm16khbz109saqdlinlbrlhjnbjydpnrlimfgg4xq"))))
    (arguments
     '(#:glib-or-gtk? #t
       #:phases
       (modify-phases %standard-phases
         (add-before 'configure 'pre-configure
           (lambda* (#:key outputs #:allow-other-keys)
             ;; Use elogind instead of systemd.
             (substitute* "meson.build"
               (("libsystemd-login") "libelogind")
               (("and libsystemd_daemon_dep.found.*") ","))
             (substitute* "gnome-session/gsm-systemd.c"
               (("#include <systemd/sd-login.h>")
                "#include <elogind/sd-login.h>"))
             ;; Remove uses of the systemd daemon.
             (substitute* "gnome-session/gsm-autostart-app.c"
               (("#ifdef HAVE_SYSTEMD") "#if 0"))
             #t))
         (add-after 'install 'wrap-gnome-session
           (lambda* (#:key inputs outputs #:allow-other-keys)
             ;; Make sure 'gnome-session' finds the 'gsettings' program.
             (let ((glib (assoc-ref inputs "glib:bin"))
                   (out  (assoc-ref outputs "out")))
               (wrap-program (string-append out "/bin/gnome-session")
                 `("PATH" ":" prefix (,(string-append glib "/bin"))))
               #t)))
         (add-after 'install 'add-absolute-paths-to-desktop-files
           (lambda* (#:key outputs #:allow-other-keys)
             (let* ((out (assoc-ref outputs "out")))
               (substitute* (map (lambda (x)
                                   (string-append out "/share/xsessions/" x))
                                 '("gnome.desktop" "gnome-xorg.desktop"))
                 (("gnome-session") (string-append out "/bin/gnome-session")))
               #t))))

       #:configure-flags
       '("-Ddocbook=false" ; FIXME: disabled because of docbook validation error
         "-Dman=false" ; FIXME: disabled because of docbook validation error
         "-Dsystemd_journal=false")))
    (build-system meson-build-system)
    (native-inputs
     `(("glib:bin" ,glib "bin") ; for glib-compile-schemas, etc.
       ("pkg-config" ,pkg-config)
       ("intltool" ,intltool)
       ("xsltproc" ,libxslt)
       ("libxml2" ,libxml2) ;for 'XML_CATALOG_FILES'
       ("docbook-xsl" ,docbook-xsl)
       ("docbook-xml" ,docbook-xml)
       ("xmlto" ,xmlto)))
    (inputs
     `(("elogind" ,elogind)
       ("gnome-desktop" ,gnome-desktop)
       ("gsettings-desktop-schemas" ,gsettings-desktop-schemas)
       ("gtk+" ,gtk+)
       ("json-glib" ,json-glib)
       ("libsm" ,libsm)
       ("libxcomposite" ,libxcomposite)
       ("libxtst" ,libxtst)
       ("mesa" ,mesa)
       ("upower" ,upower)
       ("xtrans" ,xtrans)))
    (synopsis "Session manager for GNOME")
    (description
     "This package contains the GNOME session manager, as well as a
configuration program to choose applications starting on login.")
    (home-page "https://wiki.gnome.org/Projects/SessionManagement")
    (license license:gpl2+)))

(define-public gjs
  (package
    (name "gjs")
    (version "1.52.3")
    (source (origin
              (method url-fetch)
              (uri (string-append "mirror://gnome/sources/" name "/"
                                  (version-major+minor version) "/"
                                  name "-" version ".tar.xz"))
              (sha256
               (base32
                "1z4n15wdz6pbqd2hfzrqc8mmprhv50v4jk43p08v0xv07yldh8ff"))))
    (build-system gnu-build-system)
    (arguments
     '(#:phases
       (modify-phases %standard-phases
         (add-before
          'check 'pre-check
          (lambda _
            ;; The test suite requires a running X server.
            (system "Xvfb :1 &")
            (setenv "DISPLAY" ":1")

            ;; For the missing /etc/machine-id.
            (setenv "DBUS_FATAL_WARNINGS" "0")

            ;; Our mozjs-38 package does not compile the required Intl API
            ;; support for these failing tests.
            (substitute* "installed-tests/js/testLocale.js"
              ((".*toBeDefined.*") "")
              ((".*expect\\(datestr\\).*") ""))
            #t)))))
    (native-inputs
     `(("glib:bin" ,glib "bin")       ; for glib-compile-resources
       ("pkg-config" ,pkg-config)
       ("xmllint" ,libxml2)
       ;; For testing
       ("dbus-launch" ,dbus)
       ("uuidgen" ,util-linux)
       ("xvfb" ,xorg-server-for-tests)))
    (propagated-inputs
     ;; These are all in the Requires.private field of gjs-1.0.pc.
     `(("cairo" ,cairo)
       ("gobject-introspection" ,gobject-introspection)
       ("mozjs" ,mozjs-52)))
    (inputs
     `(("gtk+" ,gtk+)
       ("readline" ,readline)))
    (synopsis "Javascript bindings for GNOME")
    (home-page "https://live.gnome.org/Gjs")
    (description
     "Gjs is a javascript binding for GNOME.  It's mainly based on spidermonkey
javascript engine and the GObject introspection framework.")
    (license license:gpl2+)))

(define-public gedit
  (package
    (name "gedit")
    (version "3.28.1")
    (source (origin
              (method url-fetch)
              (uri (string-append "mirror://gnome/sources/" name "/"
                                  (version-major+minor version) "/"
                                  name "-" version ".tar.xz"))
              (sha256
               (base32
                "0791r07d3ixmmfk68lvhp3d5i4vnlrnx10csxwgpfqyfb04vwx7i"))))
    (build-system glib-or-gtk-build-system)
    (arguments
     `(#:phases
       (modify-phases %standard-phases
         (add-after
          'install 'wrap-gedit
          (lambda* (#:key inputs outputs #:allow-other-keys)
            (let ((out               (assoc-ref outputs "out"))
                  (gtksourceview     (assoc-ref inputs "gtksourceview"))
                  (gi-typelib-path   (getenv "GI_TYPELIB_PATH"))
                  (python-path       (getenv "PYTHONPATH")))
              (wrap-program (string-append out "/bin/gedit")
                ;; For plugins.
                `("GI_TYPELIB_PATH" ":" prefix (,gi-typelib-path))
                `("PYTHONPATH" ":" prefix (,python-path))
                ;; For language-specs.
                `("XDG_DATA_DIRS" ":" prefix (,(string-append gtksourceview
                                                              "/share")))))
            #t)))))
    (propagated-inputs
     `(("dconf" ,dconf)))
    (native-inputs
     `(("intltool" ,intltool)
       ("itstool" ,itstool)
       ("gobject-introspection" ,gobject-introspection)
       ("pkg-config" ,pkg-config)))
    (inputs
     `(("glib" ,glib)
       ("gspell" ,gspell)
       ("gtk+" ,gtk+)
       ("gtksourceview" ,gtksourceview-3)
       ("libpeas" ,libpeas)
       ("libxml2" ,libxml2)
       ("iso-codes" ,iso-codes)
       ("python-pygobject" ,python-pygobject)
       ("python" ,python)
       ("gsettings-desktop-schemas" ,gsettings-desktop-schemas)
       ("libx11" ,libx11)
       ("vala" ,vala)
       ("adwaita-icon-theme" ,adwaita-icon-theme)
       ("libsoup" ,libsoup)
       ("gnome-desktop" ,gnome-desktop)))
    (home-page "https://wiki.gnome.org/Apps/Gedit")
    (synopsis "GNOME text editor")
    (description "While aiming at simplicity and ease of use, gedit is a
powerful general purpose text editor.")
    (license license:gpl2+)))

(define-public zenity
  (package
    (name "zenity")
    (version "3.28.1")
    (source (origin
              (method url-fetch)
              (uri (string-append "mirror://gnome/sources/" name "/"
                                  (version-major+minor version) "/"
                                  name "-" version ".tar.xz"))
              (sha256
               (base32
                "0swavrkc5ps3fwzy6h6l5mmim0wwy10xrq0qqkay5d0zf9a965yv"))))
    (build-system gnu-build-system)
    (native-inputs
     `(("gettext" ,gettext-minimal)
       ("itstool" ,itstool)
       ("pkg-config" ,pkg-config)))
    (inputs
     `(("libnotify" ,libnotify)
       ("webkitgtk" ,webkitgtk)))
    (synopsis "Display graphical dialog boxes from shell scripts")
    (home-page "https://www.gnome.org")
    (description
     "Zenity is a rewrite of gdialog, the GNOME port of dialog which allows you
to display dialog boxes from the commandline and shell scripts.")
    (license license:lgpl2.0+)))

(define-public mutter
  (package
    (name "mutter")
    (version "3.28.2")
    (source (origin
              (method url-fetch)
              (uri (string-append "mirror://gnome/sources/" name "/"
                                  (version-major+minor version) "/"
                                  name "-" version ".tar.xz"))
              (sha256
               (base32
                "0ighs1zvlssgq16v1h3vg280za7y448snq65gc5m1zmqqawqkymg"))))
    ;; NOTE: Since version 3.21.x, mutter now bundles and exports forked
    ;; versions of cogl and clutter.  As a result, many of the inputs,
    ;; propagated-inputs, and configure flags used in cogl and clutter are
    ;; needed here as well.
    (build-system gnu-build-system)
    (arguments
     '(#:configure-flags
       ;; XXX: build fails with [-Werror]:
       ;;    backends/meta-cursor-renderer.c:112:5: error:
       ;;      implicit declaration of function ?roundf?
       (list "--enable-compile-warnings=minimum"

             "--enable-native-backend"

             ;; The following flags are needed for the bundled clutter
             "--enable-x11-backend=yes"

             (string-append "--with-xwayland-path="
                            (assoc-ref %build-inputs "xorg-server-xwayland")
                            "/bin/Xwayland")

             ;; the remaining flags are needed for the bundled cogl
             "--enable-cogl-gst"
             (string-append "--with-gl-libname="
                            (assoc-ref %build-inputs "mesa")
                            "/lib/libGL.so"))
       #:phases
       (modify-phases %standard-phases
         ;; Replace references to systemd libraries to elogind references.
         (add-before 'configure 'use-elogind
           (lambda _
             (substitute* (list "configure"
                                "src/backends/native/meta-launcher.c"
                                "src/core/main.c")
               (("systemd") "elogind"))
             #t)))))
    (native-inputs
     `(("glib:bin" ,glib "bin") ; for glib-compile-schemas, etc.
       ("gobject-introspection" ,gobject-introspection)
       ("intltool" ,intltool)
       ("pkg-config" ,pkg-config)
       ;; For git build
       ("autoconf" ,autoconf)
       ("automake" ,automake)
       ("libtool" ,libtool)))
    (propagated-inputs
     `(;; libmutter.pc refers to these:
       ("gsettings-desktop-schemas" ,gsettings-desktop-schemas)
       ("gtk+" ,gtk+)
       ;; mutter-clutter-1.0.pc and mutter-cogl-1.0.pc refer to these:
       ("atk" ,atk)
       ("cairo" ,cairo)
       ("gdk-pixbuf" ,gdk-pixbuf)
       ("glib" ,glib)
       ("gtk+" ,gtk+)
       ("json-glib" ,json-glib)
       ("libinput" ,libinput)
       ("libx11" ,libx11)
       ("libxcomposite" ,libxcomposite)
       ("libxdamage" ,libxdamage)
       ("libxext" ,libxext)
       ("libxfixes" ,libxfixes)
       ("libxkbcommon" ,libxkbcommon)
       ("libxrandr" ,libxrandr)
       ("mesa" ,mesa)
       ("pango" ,pango)
       ("udev" ,eudev)
       ("xinput" ,xinput)))
    (inputs
     `(("elogind" ,elogind)
       ("gnome-desktop" ,gnome-desktop)
       ("libcanberra-gtk" ,libcanberra)
       ("libgudev" ,libgudev)
       ("libice" ,libice)
       ("libsm" ,libsm)
       ("libxkbfile" ,libxkbfile)
       ("libxrandr" ,libxrandr)
       ("libxtst" ,libxtst)
       ("startup-notification" ,startup-notification)
       ("upower-glib" ,upower)
       ("xkeyboard-config" ,xkeyboard-config)
       ("xorg-server-xwayland" ,xorg-server-xwayland)
       ("zenity" ,zenity)))
    (synopsis "Window and compositing manager")
    (home-page "https://www.gnome.org")
    (description
     "Mutter is a window and compositing manager that displays and manages your
desktop via OpenGL.  Mutter combines a sophisticated display engine using the
Clutter toolkit with solid window-management logic inherited from the Metacity
window manager.")
    (license license:gpl2+)))

(define-public gnome-online-accounts
  (package
    (name "gnome-online-accounts")
    (version "3.28.0")
    (source (origin
              (method url-fetch)
              (uri (string-append "mirror://gnome/sources/" name "/"
                                  (version-major+minor version) "/"
                                  name "-" version ".tar.xz"))
              (sha256
               (base32
<<<<<<< HEAD
                "035lmm21imr7ddpzffqabv53g3ggjscmqvlzy3j1qkv00zrlxg47"))))
=======
                "1l8p1ghknmkmjpnpl7jr53j66qbzpikickzbmrz0aczyhq6pdy29"))))
    (outputs '("out" "lib"))
>>>>>>> f125c5a5
    (build-system glib-or-gtk-build-system)
    (arguments
     `(#:configure-flags
       (list (string-append "--libdir=" (assoc-ref %outputs "out") "/lib"))
       #:phases
       (modify-phases %standard-phases
         (add-before 'configure 'patch-libgoa-output
           (lambda* (#:key outputs #:allow-other-keys)
             (let ((lib (assoc-ref outputs "lib")))
               (substitute* '("src/goa/Makefile.in" "src/goa/goa-1.0.pc.in")
                 (("@prefix@") lib)
                 (("@exec_prefix@") lib)
                 (("@libdir@") (string-append lib "/lib"))
                 (("@includedir@") (string-append lib "/include"))
                 (("@datadir@") (string-append lib "/share")))
               #t))))))
    (native-inputs
     `(("glib:bin" ,glib "bin") ; for glib-compile-schemas, etc.
       ("gobject-introspection" ,gobject-introspection)
       ("intltool" ,intltool)
       ("pkg-config" ,pkg-config)
       ("xsltproc" ,libxslt)))
    (propagated-inputs
     `(("glib" ,glib)           ; required by goa-1.0.pc
       ("gtk+" ,gtk+)))         ; required by goa-backend-1.0.pc
    (inputs
     `(("docbook-xsl" ,docbook-xsl)
       ("json-glib" ,json-glib)
       ("libsecret" ,libsecret)
       ("rest" ,rest)
       ("webkitgtk" ,webkitgtk)))
    (synopsis "Single sign-on framework for GNOME")
    (home-page "https://wiki.gnome.org/Projects/GnomeOnlineAccounts")
    (description
     "GNOME Online Accounts provides interfaces so that applications and
libraries in GNOME can access the user's online accounts.  It has providers for
Google, ownCloud, Facebook, Flickr, Windows Live, Pocket, Foursquare, Microsoft
Exchange, Last.fm, IMAP/SMTP, Jabber, SIP and Kerberos.")
    (license license:lgpl2.0+)))

(define-public evolution-data-server
  (package
    (name "evolution-data-server")
    (version "3.28.3")
    (source (origin
              (method url-fetch)
              (uri (string-append "mirror://gnome/sources/" name "/"
                                  (version-major+minor version) "/"
                                  name "-" version ".tar.xz"))
              (sha256
               (base32
<<<<<<< HEAD
                "11sq795115vrcgxl9svscm6wg8isjj784c3d84qzb6z47zq92zj3"))))
=======
                "12b9lfgwd57rzn9394xrbvl9ym5aqldpz9v7c9a421dsv8dgq13b"))))
    (outputs '("out" "libedataserverui"))
>>>>>>> f125c5a5
    (build-system cmake-build-system)
    (arguments
     '(;; XXX FIXME: 11/85 tests are failing.
       #:tests? #f
       #:configure-flags
       (let* ((lib (string-append (assoc-ref %outputs "out")
                                  "/lib"))
              (runpaths (map (lambda (s) (string-append
                                          lib "/evolution-data-server/" s))
                             '("addressbook-backends" "calendar-backends"
                               "camel-providers" "credential-modules"
                               "registry-modules"))))
         (list "-DENABLE_UOA=OFF"             ;disable Ubuntu Online Accounts support
               "-DENABLE_GOOGLE=OFF"          ;disable Google Contacts support
               "-DENABLE_GOOGLE_AUTH=OFF"     ;disable Google authentication
               "-DENABLE_VALA_BINDINGS=ON"
               ;; FIXME: Building against ICU 60 requires C++11 or higher.  Remove
               ;; "-std=gnu++11" when our default compiler is >= GCC6.
               ;; FIXME: Temporarily use "-DU_USING_ICU_NAMESPACE=1" until
               ;; evolution-data-server has been updated to qualify ICU types
               ;; explicitly, as required by ICU 61 and later.  See:
               ;; <https://ssl.icu-project.org/repos/icu/trunk/icu4c/readme.html#RecBuild>
               "-DCMAKE_CXX_FLAGS=-std=gnu++11 -DU_USING_ICU_NAMESPACE=1"
               (string-append "-DCMAKE_INSTALL_RPATH=" lib ";"
                              (string-append lib "/evolution-data-server;")
                              (string-join runpaths ";"))
               "-DENABLE_INTROSPECTION=ON"))  ;required for Vala bindings
       #:phases
       (modify-phases %standard-phases
         (add-after 'unpack 'patch-paths
          (lambda _
            (substitute* "tests/test-server-utils/e-test-server-utils.c"
              (("/bin/rm") (which "rm")))
            #t))
         (add-before 'configure 'dont-override-rpath
           (lambda _
             (substitute* "CMakeLists.txt"
               ;; CMakeLists.txt hard-codes runpath to just the libdir.
               ;; Remove it so the configure flag is respected.
               (("SET\\(CMAKE_INSTALL_RPATH .*") ""))
             #t))
         (add-before 'configure 'factor-webkit
           (lambda _
             (substitute* "CMakeLists.txt"
               (("webkit2gtk-4\\.0>=\\$[{]webkit2gtk_minimum_version[}]") "")
               (("if[(]ENABLE_OAUTH2[)]")
                (string-append
                 "if(ENABLE_OAUTH2)\n"
                 "\tpkg_check_modules(OAUTH2_UI REQUIRED "
                 "webkit2gtk-4.0>=${webkit2gtk_minimum_version})")))
             (substitute* "src/libedataserverui/CMakeLists.txt"
               (("\\$[{]OAUTH2_([A-Z_]+)[}]" all part)
                (string-append all " ${OAUTH2_UI_" part "}")))))
         (add-after 'install 'split
           (lambda* (#:key outputs #:allow-other-keys)
             (let ((out (assoc-ref outputs "out"))
                   (libedsui (assoc-ref outputs "libedataserverui")))
               (for-each (lambda (file)
                           (mkdir-p (dirname (string-append libedsui file)))
                           (rename-file (string-append out file)
                                        (string-append libedsui file)))
                         '("/lib/pkgconfig/libedataserverui-1.2.pc"
                           "/lib/libedataserverui-1.2.so"
                           "/lib/libedataserverui-1.2.so.2"
                           "/lib/libedataserverui-1.2.so.2.0.0"
                           "/lib/girepository-1.0/EDataServerUI-1.2.typelib"
                           "/include/evolution-data-server/libedataserverui"
                           "/share/gir-1.0/EDataServerUI-1.2.gir"
                           "/share/vala/vapi/libedataserverui-1.2.vapi"
                           "/share/vala/vapi/libedataserverui-1.2.deps"))
               (substitute* (string-append libedsui "/lib/pkgconfig/"
                                           "libedataserverui-1.2.pc")
                 ((out) libedsui))
               #t))))))
    (native-inputs
     `(("glib:bin" ,glib "bin") ; for glib-mkenums, etc.
       ("gobject-introspection" ,gobject-introspection)
       ("gperf" ,gperf)
       ("intltool" ,intltool)
       ("pkg-config" ,pkg-config)
       ("vala" ,vala)
       ("python" ,python-wrapper)))
    (propagated-inputs
     ;; These are all in the Requires field of .pc files.
     `(("gtk+" ,gtk+)
       ("libical" ,libical)
       ("libsecret" ,libsecret)
       ("libsoup" ,libsoup)
       ("nss" ,nss)
       ("sqlite" ,sqlite)))
    (inputs
     `(("bdb" ,bdb)
       ("gcr" ,gcr)
       ("gnome-online-accounts:lib" ,gnome-online-accounts "lib")
       ("json-glib" ,json-glib)
       ("libgweather" ,libgweather)
       ("mit-krb5" ,mit-krb5)
       ("openldap" ,openldap)
       ("webkitgtk" ,webkitgtk)))
    (synopsis "Store address books and calendars")
    (home-page "https://wiki.gnome.org/Apps/Evolution")
    (description
     "This package provides a unified backend for programs that work with
contacts, tasks, and calendar information.  It was originally developed for
Evolution (hence the name), but is now used by other packages as well.")
    (license license:lgpl2.0)))

(define-public caribou
  (package
    (name "caribou")
    (version "0.4.21")
    (source (origin
              (method url-fetch)
              (uri (string-append "mirror://gnome/sources/" name "/"
                                  (version-major+minor version) "/"
                                  name "-" version ".tar.xz"))
              (sha256
               (base32
                "0mfychh1q3dx0b96pjz9a9y112bm9yqyim40yykzxx1hppsdjhww"))))
    (build-system glib-or-gtk-build-system)
    (arguments
     '(#:phases
       (modify-phases %standard-phases
         (add-before
          'build 'pre-build
          (lambda* (#:key outputs #:allow-other-keys)
            (let ((out (assoc-ref outputs "out")))
              ;; Use absolute shared library path in Caribou-1.0.typelib.
              (substitute* "libcaribou/Makefile"
                (("--shared-library=libcaribou.so")
                 (string-append "--shared-library="
                                out "/lib/libcaribou.so")))
              #t)))
         (add-after 'install 'wrap-programs
          (lambda* (#:key outputs #:allow-other-keys)
            (let* ((out (assoc-ref outputs "out"))
                   (python-path (getenv "PYTHONPATH"))
                   (gi-typelib-path (getenv "GI_TYPELIB_PATH")))
              (for-each
               (lambda (prog)
                 (wrap-program prog
                   `("PYTHONPATH"      ":" prefix (,python-path))
                   `("GI_TYPELIB_PATH" ":" prefix (,gi-typelib-path))))
               (list (string-append out "/bin/caribou-preferences")
                     (string-append out "/libexec/antler-keyboard"))))
            #t)))))
    (native-inputs
     `(("glib:bin" ,glib "bin") ; for glib-compile-schemas, etc.
       ("gobject-introspection" ,gobject-introspection)
       ("intltool" ,intltool)
       ("pkg-config" ,pkg-config)
       ("python" ,python-2) ; incompatible with Python 3 (print syntax)
       ("vala" ,vala)
       ("xsltproc" ,libxslt)))
    (propagated-inputs
     ;; caribou-1.0.pc refers to all these.
     `(("libgee" ,libgee)
       ("libxklavier" ,libxklavier)
       ("libxtst" ,libxtst)
       ("gtk+" ,gtk+)))
    (inputs
     `(("clutter" ,clutter)
       ("dconf" ,dconf)
       ("gtk+-2" ,gtk+-2)
       ("python-pygobject" ,python2-pygobject)))
    (synopsis "Text entry and UI navigation application")
    (home-page "https://wiki.gnome.org/Projects/Caribou")
    (description
     "Caribou is an input assistive technology intended for switch and pointer
users.")
    (license license:lgpl2.1)))

(define-public network-manager
  (package
    (name "network-manager")
    (version "1.10.10")
    (source (origin
              (method url-fetch)
              (uri (string-append "mirror://gnome/sources/NetworkManager/"
                                  (version-major+minor version) "/"
                                  "NetworkManager-" version ".tar.xz"))
              (sha256
               (base32
                "1jn3g0f2x1irc88awqp8m3gnpdx1whqqqbdgkbgr4x55s702jki4"))
              (snippet
              '(begin
                 (use-modules (guix build utils))
                 (substitute* "configure"
                   ;; Replace libsystemd-login with libelogind.
                   (("libsystemd-login") "libelogind"))
                 (substitute* "src/devices/wwan/nm-modem-manager.c"
                   (("systemd") "elogind"))
                 (substitute* "src/nm-session-monitor.c"
                   (("systemd") "elogind"))
                 (substitute* "./src/nm-logging.c"
                   (("systemd") "elogind"))
                 #t))))
    (build-system gnu-build-system)
    (outputs '("out"
               "doc")) ; 8 MiB of gtk-doc HTML
    (arguments
     '(#:configure-flags
       (let ((out      (assoc-ref %outputs "out"))
             (doc      (assoc-ref %outputs "doc"))
             (dhclient (string-append (assoc-ref %build-inputs "isc-dhcp")
                                      "/sbin/dhclient")))
         (list "--with-systemd-logind=yes" ;In Guix System, this is provided by elogind.
               "--with-consolekit=no"
               "--with-crypto=gnutls"
               "--disable-config-plugin-ibft"
               "--sysconfdir=/etc"
               "--localstatedir=/var"
               (string-append "--with-udev-dir="
                              out "/lib/udev")
               (string-append "--with-dbus-sys-dir="
                              out "/etc/dbus-1/system.d")
               (string-append "--with-html-dir="
                              doc "/share/gtk-doc/html")
               (string-append "--with-dhclient=" dhclient)))
       #:phases
       (modify-phases %standard-phases
         (add-before 'configure 'pre-configure
           (lambda _
             ;; These tests try to test aspects of network-manager's
             ;; functionality within restricted containers, but they don't
             ;; cope with being already in the Guix build jail as that jail
             ;; lacks some features that they would like to proxy over (like
             ;; a /sys mount).
             (substitute* '("Makefile.in")
               (("src/platform/tests/test-address-linux") " ")
               (("src/platform/tests/test-cleanup-linux") " ")
               (("src/platform/tests/test-link-linux") " ")
               (("src/platform/tests/test-route-linux") " ")
               (("src/devices/tests/test-arping") " ")
               (("src/devices/tests/test-lldp") " ")
               (("src/tests/test-route-manager-linux") " "))
             #t))
         (add-after 'unpack 'delete-failing-tests
           (lambda _
             ;; FIXME: These four tests fail for unknown reasons.
             ;; ERROR:libnm-core/tests/test-general.c:5842:
             ;;   _json_config_check_valid: assertion failed (res == expected): (1 == 0)
             ;; ERROR:libnm-core/tests/test-keyfile.c:647:
             ;;   test_team_conf_read_invalid: assertion failed: (nm_setting_team_get_config (s_team) == NULL)
             ;; ERROR:libnm-core/tests/test-setting.c:907:
             ;;   _test_team_config_sync: assertion failed: (nm_streq0 (nm_setting_team_get_runner (s_team), runner))
             ;; NetworkManager:ERROR:src/platform/tests/test-nmp-object.c:397:
             ;;   test_cache_link: assertion failed: (nmp_object_is_visible (obj_new))
             (substitute* "Makefile.in"
               (("libnm-core/tests/test-general") " ")
               (("libnm-core/tests/test-keyfile") " ")
               (("libnm-core/tests/test-setting\\$\\(EXEEXT\\)") " ")
               (("src/platform/tests/test-nmp-object") " "))
             #t))
         (add-before 'check 'pre-check
           (lambda _
             ;; For the missing /etc/machine-id.
             (setenv "DBUS_FATAL_WARNINGS" "0")
             #t))
         (replace 'install
           (lambda _
             (invoke "make"
                     "sysconfdir=/tmp"
                     "rundir=/tmp"
                     "statedir=/tmp"
                     "nmstatedir=/tmp/nm"
                     "install")
             #t)))))
    (propagated-inputs
     `(("glib" ,glib)))
    (native-inputs
     `(("glib:bin" ,glib "bin") ; for gdbus-codegen
       ("gobject-introspection" ,gobject-introspection)
       ("docbook-xsl" ,docbook-xsl)
       ("intltool" ,intltool)
       ("libxslt" ,libxslt)
       ("libxml2" ,libxml2)
       ("pkg-config" ,pkg-config)
       ;; For testing.
       ("python" ,python-wrapper)
       ("python-dbus" ,python-dbus)
       ("python-pygobject" ,python-pygobject)))
    (inputs
     `(("curl" ,curl)
       ("cyrus-sasl" ,cyrus-sasl)
       ("dbus-glib" ,dbus-glib)
       ("dnsmasq" ,dnsmasq)
       ("eudev" ,eudev)
       ("gnutls" ,gnutls)
       ("iptables" ,iptables)
       ("isc-dhcp" ,isc-dhcp)
       ("jansson" ,jansson)
       ("libgcrypt" ,libgcrypt)
       ("libgudev" ,libgudev)
       ("libndp" ,libndp)
       ("libnl" ,libnl)
       ("libsoup" ,libsoup)
       ("modem-manager" ,modem-manager)
       ("newt" ,newt)                       ;for the 'nmtui' console interface
       ("polkit" ,polkit)
       ("ppp" ,ppp)
       ("readline" ,readline)
       ("util-linux" ,util-linux)
       ("elogind" ,elogind)))
    (synopsis "Network connection manager")
    (home-page "https://www.gnome.org/projects/NetworkManager/")
    (description
     "NetworkManager is a system network service that manages your network
devices and connections, attempting to keep active network connectivity when
available.  It manages ethernet, WiFi, mobile broadband (WWAN), and PPPoE
devices, and provides VPN integration with a variety of different VPN
services.")
    (license license:gpl2+)
    (properties '((upstream-name . "NetworkManager")))))

(define-public network-manager-openvpn
  (package
    (name "network-manager-openvpn")
    (version "1.8.4")
    (source (origin
              (method url-fetch)
              (uri (string-append
                    "mirror://gnome/sources/NetworkManager-openvpn/"
                    (version-major+minor version)
                    "/NetworkManager-openvpn-" version ".tar.xz"))
              (sha256
               (base32
                "0gyrv46h9k17qym48qacq4zpxbap6hi17shn921824zm98m2bdvr"))))
    (build-system gnu-build-system)
    (arguments
     '(#:configure-flags '("--enable-absolute-paths")))
    (native-inputs
     `(("pkg-config" ,pkg-config)
       ("intltool" ,intltool)))
    (inputs
     `(("gtk+" ,gtk+)
       ("openvpn" ,openvpn)
       ("network-manager" ,network-manager)
       ("network-manager-applet" ,network-manager-applet) ;for libnma
       ("libsecret" ,libsecret)))
    (home-page "https://wiki.gnome.org/Projects/NetworkManager/VPN")
    (synopsis "OpenVPN plug-in for NetworkManager")
    (description
     "This extension of NetworkManager allows it to take care of connections
to virtual private networks (VPNs) via OpenVPN.")
    (license license:gpl2+)
    (properties `((upstream-name . "NetworkManager-openvpn")))))

(define-public mobile-broadband-provider-info
  (package
    (name "mobile-broadband-provider-info")
    (version "20170310")
    (source (origin
              (method url-fetch)
              (uri (string-append
                    "mirror://gnome/sources/"
                    "mobile-broadband-provider-info/" version "/"
                    "mobile-broadband-provider-info-" version ".tar.xz"))
              (sha256
               (base32
                "0fxm11x8k9hxjg8l5inaldfmmjnwkay3ibjv899jra03bv4h6kql"))))
    (build-system gnu-build-system)
    (arguments
     `(#:tests? #f)) ; No tests
    (home-page "https://wiki.gnome.org/Projects/NetworkManager")
    (synopsis "Database of broadband connection configuration")
    (description "Database of broadband connection configuration.")
    (license license:public-domain)))

(define-public network-manager-applet
  (package
    (name "network-manager-applet")
    (version "1.8.14")
    (source (origin
              (method url-fetch)
              (uri (string-append "mirror://gnome/sources/" name "/"
                                  (version-major+minor version) "/"
                                  name "-" version ".tar.xz"))
              (sha256
               (base32
                "1js0i2kwfklahsn77qgxzdscy33drrlym3mrj1qhlw0zf8ri56ya"))))
    (build-system glib-or-gtk-build-system)
    (arguments '(#:configure-flags '("--disable-migration")))
    (native-inputs
     `(("intltool" ,intltool)
       ("gobject-introspection" ,gobject-introspection)
       ("pkg-config" ,pkg-config)))
    (propagated-inputs
     ;; libnm-gtk.pc refers to all these.
     `(("dbus-glib" ,dbus-glib)
       ("gtk+" ,gtk+)
       ("network-manager" ,network-manager)))
    (inputs
     `(("iso-codes" ,iso-codes)
       ("libgudev" ,libgudev)
       ("libnotify" ,libnotify)
       ("libsecret" ,libsecret)
       ("libselinux" ,libselinux)
       ("jansson" ,jansson) ; for team support
       ("modem-manager" ,modem-manager)))
    (synopsis "Applet for managing network connections")
    (home-page "https://www.gnome.org/projects/NetworkManager/")
    (description
     "This package contains a systray applet for NetworkManager.  It displays
the available networks and allows users to easily switch between them.")
    (license license:gpl2+)))

(define-public libxml++
  (package
    (name "libxml++")
    (version "3.0.1")
    (source (origin
              (method url-fetch)
              (uri (string-append "mirror://gnome/sources/" name "/"
                                  (version-major+minor version) "/"
                                  name "-" version ".tar.xz"))
              (sha256
               (base32
                "19kik79fmg61nv0by0a5f9wchrcfjwzvih4v2waw01hqflhqvp0r"))))
    (build-system gnu-build-system)
    ;; libxml++-3.0.pc refers to all these.
    (propagated-inputs
     `(("libxml2" ,libxml2)
       ("glibmm" ,glibmm)))
    (native-inputs
     `(("perl" ,perl)
       ("pkg-config" ,pkg-config)))
    (home-page "http://libxmlplusplus.sourceforge.net/")
    (synopsis "C++ wrapper for XML parser library libxml2")
    (description
     "This package provides a C++ wrapper for the XML parser library
libxml2.")
    (license license:lgpl2.1+)))

(define-public libxml++-2
  (package
    (inherit libxml++)
    (name "libxml++")
    (version "2.40.1")
    (source (origin
              (method url-fetch)
              (uri (string-append "mirror://gnome/sources/" name "/"
                                  (version-major+minor version) "/"
                                  name "-" version ".tar.xz"))
              (sha256
               (base32
                "1sb3akryklvh2v6m6dihdnbpf1lkx441v972q9hlz1sq6bfspm2a"))))))

(define-public gdm
  (package
    (name "gdm")
    (version "3.28.2")
    (source (origin
              (method url-fetch)
              (uri (string-append "mirror://gnome/sources/" name "/"
                                  (version-major+minor version) "/"
                                  name "-" version ".tar.xz"))
              (patches (search-patches "gdm-CVE-2018-14424.patch"))
              (sha256
               (base32
                "0wdm1503x66n1crdlmzmincbd2hccpxsdgjsl5anx3yjpdzs0hb0"))))
    (build-system glib-or-gtk-build-system)
    (arguments
     '(#:configure-flags
       `("--without-plymouth"
         "--disable-systemd-journal"

         ;; Using --with-initial-vt=7 allows GDM to run alongside TTY 1,
         ;; instead of having to replace it (i.e., stopping the mingetty
         ;; service for TTY 1 before starting GDM).
         "--with-initial-vt=7"

         ;; Use '/etc/environment' for locale settings instead of the
         ;; systemd-specific '/etc/locale.conf'.
         "--with-lang-file=/etc/environment"

         "--localstatedir=/var"
         ,(string-append "--with-default-path="
                         (string-join '("/run/setuid-programs"
                                        "/run/current-system/profile/bin"
                                        "/run/current-system/profile/sbin")
                                      ":"))
         ;; Put GDM in bindir so that glib-or-gtk-build-system wraps the
         ;; XDG_DATA_DIRS so that it finds its schemas.
         "--sbindir" ,(string-append (assoc-ref %outputs "out") "/bin"))
       #:phases
       (modify-phases %standard-phases
         (add-before
          'configure 'pre-configure
          (lambda* (#:key inputs #:allow-other-keys)
            ;; We don't have <systemd/sd-daemon.h>.
            (substitute* '("common/gdm-log.c"
                           "daemon/gdm-server.c"
                           "daemon/gdm-session-worker.c"
                           "daemon/gdm-session-worker-job.c")
              (("#include <systemd/sd-daemon\\.h>") ""))
            ;; Use elogind for sd-login.
            (substitute* '("common/gdm-common.c"
                           "daemon/gdm-manager.c"
                           "libgdm/gdm-user-switching.c")
              (("#include <systemd/sd-login\\.h>")
               "#include <elogind/sd-login.h>"))
            ;; Check for elogind.
            (substitute* '("configure")
              (("libsystemd")
               "libelogind"))
            ;; Look for system-installed sessions in
            ;; /run/current-system/profile/share.
            (substitute* '("libgdm/gdm-sessions.c"
                           "daemon/gdm-session.c"
                           "daemon/gdm-display.c"
                           "daemon/gdm-launch-environment.c")
              (("DATADIR \"/x")
               "\"/run/current-system/profile/share/x")
              (("DATADIR \"/wayland")
               "\"/run/current-system/profile/share/wayland")
              (("DATADIR \"/gnome")
               "\"/run/current-system/profile/share/gnome"))
            (let ((propagate '("GDM_CUSTOM_CONF"
                               "GDM_DBUS_DAEMON"
                               "GDM_X_SERVER"
                               "GDM_X_SESSION"
                               ;; XXX: Remove this once GNOME Shell is
                               ;; a dependency of GDM.
                               "XDG_DATA_DIRS")))
              (substitute* "daemon/gdm-session.c"
                (("set_up_session_environment \\(self\\);")
                 (apply string-append
                        "set_up_session_environment (self);\n"
                        (map (lambda (name)
                               (string-append
                                "gdm_session_set_environment_variable "
                                "(self, \"" name "\","
                                "g_getenv (\"" name "\"));\n"))
                             propagate)))))
            ;; Look for custom GDM conf in /run/current-system.
            (substitute* '("common/gdm-settings-desktop-backend.c")
              (("GDM_CUSTOM_CONF")
               (string-append "(g_getenv(\"GDM_CUSTOM_CONF\") != NULL"
                              " ? g_getenv(\"GDM_CUSTOM_CONF\")"
                              " : GDM_CUSTOM_CONF)")))
            ;; Use service-supplied path to X.
            (substitute* '("daemon/gdm-server.c")
              (("\\(X_SERVER X_SERVER_ARG_FORMAT")
               "(\"%s\" X_SERVER_ARG_FORMAT, g_getenv (\"GDM_X_SERVER\")"))
            (substitute* '("daemon/gdm-x-session.c")
              (("\"dbus-daemon\"")
               "g_getenv (\"GDM_DBUS_DAEMON\")")
              (("X_SERVER")
               "g_getenv (\"GDM_X_SERVER\")")
              (("GDMCONFDIR \"/Xsession\"")
               "g_getenv (\"GDM_X_SESSION\")"))
            ;; Use an absolute path for GNOME Session.
            (substitute* "daemon/gdm-launch-environment.c"
              (("\"gnome-session\"")
               (string-append "\"" (assoc-ref inputs "gnome-session")
                              "/bin/gnome-session\"")))
            #t))
         ;; GDM needs GNOME Session to run these applications.  We link
         ;; their autostart files in `share/gdm/greeter/autostart'
         ;; because GDM explicitly tells GNOME Session to look there.
         ;;
         ;; XXX: GNOME Shell should be linked here too, but currently
         ;; GNOME Shell depends on GDM.
         (add-after 'install 'link-autostart-files
           (lambda* (#:key inputs outputs #:allow-other-keys)
             (let* ((out (assoc-ref outputs "out"))
                    (autostart (string-append out "/share/gdm/"
                                              "greeter/autostart"))
                    (settings (assoc-ref inputs "gnome-settings-daemon")))
               (mkdir-p autostart)
               (with-directory-excursion autostart
                 (for-each (lambda (desktop)
                             (symlink desktop (basename desktop)))
                           (find-files (string-append settings "/etc/xdg"))))
               #t))))))
    (native-inputs
     `(("dconf" ,dconf)
       ("glib:bin" ,glib "bin") ; for glib-compile-schemas, etc.
       ("gobject-introspection" ,gobject-introspection)
       ("intltool" ,intltool)
       ("itstool" ,itstool)
       ("pkg-config" ,pkg-config)
       ("xmllint" ,libxml2)))
    (inputs
     `(("accountsservice" ,accountsservice)
       ("check" ,check) ; for testing
       ("elogind" ,elogind)
       ("gnome-session" ,gnome-session)
       ("gnome-settings-daemon" ,gnome-settings-daemon)
       ("gtk+" ,gtk+)
       ("iso-codes" ,iso-codes)
       ("libcanberra" ,libcanberra)
       ("linux-pam" ,linux-pam)))
    (synopsis "Display manager for GNOME")
    (home-page "https://wiki.gnome.org/Projects/GDM/")
    (description
     "GNOME Display Manager is a system service that is responsible for
providing graphical log-ins and managing local and remote displays.")
    (license license:gpl2+)))

(define-public libgtop
  (package
    (name "libgtop")
    (version "2.38.0")
    (source (origin
              (method url-fetch)
              (uri (string-append "mirror://gnome/sources/" name "/"
                                  (version-major+minor version) "/"
                                  name "-" version ".tar.xz"))
              (sha256
               (base32
                "04mnxgzyb26wqk6qij4iw8cxwl82r8pcsna5dg8vz2j3pdi0wv2g"))))
    (build-system gnu-build-system)
    (native-inputs
     `(("gobject-introspection" ,gobject-introspection)
       ("intltool" ,intltool)
       ("perl" ,perl)
       ("pkg-config" ,pkg-config)))
    (propagated-inputs
     `(("glib" ,glib))) ; required by libgtop-2.0.pc
    (synopsis "Portable system access library")
    (home-page "https://www.gnome.org/")
    (description
     "LibGTop is a library to get system specific data such as CPU and memory
usage and information about running processes.")
    (license license:gpl2+)))

(define-public gnome-bluetooth
  (package
    (name "gnome-bluetooth")
    (version "3.28.0")
    (source (origin
              (method url-fetch)
              (uri (string-append "mirror://gnome/sources/" name "/"
                                  (version-major+minor version) "/"
                                  name "-" version ".tar.xz"))
              (sha256
               (base32
                "0q7yzklrlayj99risj096mr5x35anx94wvr6nbf6pwbvvzv7453p"))))
    (build-system meson-build-system)
    (native-inputs
     `(("glib:bin" ,glib "bin") ; for gdbus-codegen, etc.
       ("gtk+" ,gtk+ "bin") ; gtk-update-icon-cache
       ("gobject-introspection" ,gobject-introspection)
       ("intltool" ,intltool)
       ("pkg-config" ,pkg-config)
       ("xmllint" ,libxml2)))
    (propagated-inputs
     ;; gnome-bluetooth-1.0.pc refers to all these.
     `(("gtk+" ,gtk+)
       ("udev" ,eudev)))
    (inputs
     `(("libcanberra" ,libcanberra)
       ("libnotify" ,libnotify)))
    (synopsis "GNOME Bluetooth subsystem")
    (home-page "https://wiki.gnome.org/Projects/GnomeBluetooth")
    (description
     "This package contains tools for managing and manipulating Bluetooth
devices using the GNOME desktop.")
    (license license:lgpl2.1+)))

(define-public gnome-control-center
  (package
    (name "gnome-control-center")
    (version "3.28.2")
    (source (origin
              (method url-fetch)
              (uri (string-append "mirror://gnome/sources/" name "/"
                                  (version-major+minor version) "/"
                                  name "-" version ".tar.xz"))
              (sha256
               (base32
                "0d6pjdbsra16nav8201kaadja5yma92bhziki9601ilk2ry3v7pz"))))
    (build-system meson-build-system)
    (arguments
     '(#:glib-or-gtk? #t
       #:configure-flags
       (list "-Dcheese=false")
       #:phases
       (modify-phases %standard-phases
         (add-before 'configure 'patch-paths
           (lambda* (#:key inputs #:allow-other-keys)
             (let ((libc   (assoc-ref inputs "libc"))
                   (tzdata (assoc-ref inputs "tzdata")))
               (substitute* "panels/datetime/tz.h"
                 (("/usr/share/zoneinfo/zone.tab")
                  (string-append tzdata "/share/zoneinfo/zone.tab")))
               (substitute* "panels/datetime/test-endianess.c"
                 (("/usr/share/locale")
                  (string-append libc "/share/locale")))
               #t))))))
    (native-inputs
     `(("glib:bin" ,glib "bin") ; for glib-mkenums, etc.
       ("gtk+:bin" ,gtk+ "bin") ; for gtk-update-icon-cache
       ("intltool" ,intltool)
       ("pkg-config" ,pkg-config)
       ("xsltproc" ,libxslt)))
    (inputs
     `(("accountsservice" ,accountsservice)
       ("clutter-gtk" ,clutter-gtk)
       ("colord-gtk" ,colord-gtk)
       ("cups" ,cups)
       ("dconf" ,dconf)
       ("docbook-xsl" ,docbook-xsl)
       ("gdk-pixbuf" ,gdk-pixbuf) ; for loading SVG files
       ("gnome-bluetooth" ,gnome-bluetooth)
       ("gnome-desktop" ,gnome-desktop)
       ("gnome-online-accounts" ,gnome-online-accounts)
       ("gnome-online-accounts:lib" ,gnome-online-accounts "lib")
       ("gnome-settings-daemon" ,gnome-settings-daemon)
       ("grilo" ,grilo)
       ("ibus" ,ibus)
       ("libcanberra" ,libcanberra)
       ("libgudev" ,libgudev)
       ("libgtop" ,libgtop)
       ("libpwquality" ,libpwquality)
       ("libsoup" ,libsoup)
       ("libxml2" ,libxml2)
       ("libwacom" ,libwacom)
       ("mesa" ,mesa)
       ("mit-krb5" ,mit-krb5)
       ("modem-manager" ,modem-manager)
       ("network-manager-applet" ,network-manager-applet)
       ("polkit" ,polkit)
       ("pulseaudio" ,pulseaudio)
       ("smbclient" ,samba)
       ("tzdata" ,tzdata)
       ("upower" ,upower)))
    (synopsis "Utilities to configure the GNOME desktop")
    (home-page "https://www.gnome.org/")
    (description
     "This package contains configuration applets for the GNOME desktop,
allowing to set accessibility configuration, desktop fonts, keyboard and mouse
properties, sound setup, desktop theme and background, user interface
properties, screen resolution, and other GNOME parameters.")
    (license license:gpl2+)))

(define-public gnome-shell
  (package
    (name "gnome-shell")
    (version "3.28.2")
    (source (origin
              (method url-fetch)
              (uri (string-append "mirror://gnome/sources/" name "/"
                                  (version-major+minor version) "/"
                                  name "-" version ".tar.xz"))
              (sha256
               (base32
                "1b9n89ij2g5nqaqp7a13jnqcd8qa2v9p55rbi71al3xvqk091ri7"))
              (patches (search-patches "gnome-shell-theme.patch"))
              (modules '((guix build utils)))
              (snippet
               #~(begin
                   ;; Copy images for use on the GDM log-in screen.
                   (copy-file #$(file-append %artwork-repository
                                             "/slim/0.x/background.png")
                              "data/theme/guix-background.png")
                   (copy-file #$(file-append %artwork-repository
                                             "/logo/Guix-horizontal-white.svg")
                              "data/theme/guix-logo.svg")
                   #t))))
    (build-system meson-build-system)
    (arguments
     `(#:glib-or-gtk? #t
       #:disallowed-references ((,glib "bin")
                                ,inkscape ,libxslt
                                ,ruby-sass)
       #:configure-flags
       (list "-Dsystemd=false"
             ;; Otherwise, the RUNPATH will lack the final path component.
             (string-append "-Dc_link_args=-Wl,-rpath="
                            (assoc-ref %outputs "out")
                            "/lib/gnome-shell"))

       #:modules ((guix build meson-build-system)
                  (guix build utils)
                  (srfi srfi-1))

       #:phases
       (modify-phases %standard-phases
         (add-after 'unpack 'fix-keysdir
           (lambda* (#:key outputs #:allow-other-keys)
             (let* ((out     (assoc-ref outputs "out"))
                    (keysdir (string-append
                              out "/share/gnome-control-center/keybindings")))
               (substitute* "meson.build"
                 (("keysdir =.*")
                  (string-append "keysdir = '" keysdir "'\n")))
               #t)))
         (add-before 'configure 'convert-logo-to-png
           (lambda* (#:key inputs #:allow-other-keys)
             ;; Convert the logo from SVG to PNG.
             (invoke "inkscape" "--export-png=data/theme/guix-logo.png"
                     "data/theme/guix-logo.svg")))
         (add-before 'check 'pre-check
           (lambda* (#:key inputs #:allow-other-keys)
             ;; Tests require a running X server.
             (system "Xvfb :1 &")
             (setenv "DISPLAY" ":1")
             #t))
         (add-after 'install 'wrap-programs
           (lambda* (#:key inputs outputs #:allow-other-keys)
             (let ((out              (assoc-ref outputs "out"))
                   (gi-typelib-path  (getenv "GI_TYPELIB_PATH"))
                   (python-path      (getenv "PYTHONPATH")))
               (wrap-program (string-append out "/bin/gnome-shell")
                 `("GI_TYPELIB_PATH" ":" prefix (,gi-typelib-path))
                 ;; FIXME: gnome-shell loads these libraries with unqualified
                 ;; names only, so they need to be on LD_LIBRARY_PATH.  The
                 ;; alternative might be to patch gnome-shell.
                 `("LD_LIBRARY_PATH" ":" prefix
                   ,(map (lambda (pkg)
                           (string-append (assoc-ref inputs pkg) "/lib"))
                         '("gnome-bluetooth" "librsvg" "libgweather"))))
               (for-each
                (lambda (prog)
                  (wrap-program (string-append out "/bin/" prog)
                    `("PYTHONPATH"      ":" prefix (,python-path))
                    `("GI_TYPELIB_PATH" ":" prefix (,gi-typelib-path))))
                '("gnome-shell-extension-tool" "gnome-shell-perf-tool"))
               #t)))
         (replace 'glib-or-gtk-wrap
           (let ((wrap (assoc-ref %standard-phases 'glib-or-gtk-wrap)))
             (lambda* (#:key inputs outputs #:allow-other-keys #:rest rest)
               ;; By default Inkscape et al. would end up in the XDG_DATA_DIRS
               ;; settings of the wrappers created by the 'glib-or-gtk-wrap'
               ;; phase.  Fix that since we don't need these.
               (wrap #:inputs (fold alist-delete inputs
                                    '("inkscape" "intltool" "glib:bin"))
                     #:outputs outputs)))))))
    (native-inputs
     `(("glib:bin" ,glib "bin") ; for glib-compile-schemas, etc.
       ("desktop-file-utils" ,desktop-file-utils) ; for update-desktop-database
       ("gobject-introspection" ,gobject-introspection)
       ("inkscape" ,inkscape)
       ("intltool" ,intltool)
       ("pkg-config" ,pkg-config)
       ("python" ,python)
       ("ruby-sass" ,ruby-sass)
       ("sassc" ,sassc)
       ("xsltproc" ,libxslt)
       ;; For tests
       ("xorg-server" ,xorg-server-for-tests)))
    (inputs
     `(("accountsservice" ,accountsservice)
       ("caribou" ,caribou)
       ("docbook-xsl" ,docbook-xsl)
       ("evolution-data-server" ,evolution-data-server)
       ("gcr" ,gcr)
       ("gdm" ,gdm)
       ("gjs" ,gjs)
       ("gnome-bluetooth" ,gnome-bluetooth)
       ("gnome-desktop" ,gnome-desktop)
       ("gnome-settings-daemon" ,gnome-settings-daemon)
       ("gst-plugins-base" ,gst-plugins-base)
       ("ibus" ,ibus)
       ("libcanberra" ,libcanberra)
       ("libcroco" ,libcroco)
       ("libgweather" ,libgweather)
       ("libsoup" ,libsoup)
       ("mesa-headers" ,mesa-headers)
       ("mutter" ,mutter)
       ("network-manager-applet" ,network-manager-applet)
       ("polkit" ,polkit)
       ("pulseaudio" ,pulseaudio)
       ("python-pygobject" ,python-pygobject)
       ("startup-notification" ,startup-notification)
       ("telepathy-logger" ,telepathy-logger)
       ("upower" ,upower)
       ;; XXX: These requirements were added in 3.24, but no mention in NEWS.
       ;; Missing propagation? See also: <https://bugs.gnu.org/27264>
       ("librsvg" ,librsvg)
       ("geoclue" ,geoclue)))
    (synopsis "Desktop shell for GNOME")
    (home-page "https://wiki.gnome.org/Projects/GnomeShell")
    (description
     "GNOME Shell provides core user interface functions for the GNOME desktop,
like switching to windows and launching applications.")
    (license license:gpl2+)))

(define-public gtk-vnc
  (package
    (name "gtk-vnc")
    (version "0.9.0")
    (source
     (origin
       (method url-fetch)
       (uri (string-append "mirror://gnome/sources/" name "/"
                           (version-major+minor version) "/"
                           name "-" version ".tar.xz"))
       (sha256
        (base32
         "1dya1wc9vis8h0fv625pii1n70cckf1xjg1m2hndz989d118i6is"))))
    (build-system gnu-build-system)
    (arguments
     '(#:configure-flags '("--with-gtk=3.0")))
    (propagated-inputs
     `(("gtk+" ,gtk+))) ; required by gtk-vnc-2.0.pc.
    (inputs
     `(("cyrus-sasl" ,cyrus-sasl)
       ("gnutls" ,gnutls)
       ("libgcrypt" ,libgcrypt)
       ("pulseaudio" ,pulseaudio)))
    (native-inputs
     `(("glib:bin" ,glib "bin")
       ("gobject-introspection" ,gobject-introspection)
       ("intltool" ,intltool)
       ("pkg-config" ,pkg-config)
       ("python-wrapper" ,python-wrapper)
       ("vala" ,vala)))
    (home-page "https://wiki.gnome.org/Projects/gtk-vnc")
    (synopsis "VNC viewer widget for GTK+")
    (description
     "GTK-VNC is a VNC viewer widget for GTK+, used by remote desktop viewing
applications, for instance the Vinagre client, GNOME Boxes and virt-viewer.
GTK-VNC implements client side RFB protocol and authentication extensions such
as SASL, TLS and VeNCrypt.  Additionally it supports encoding extensions.")
    (license license:lgpl2.1+)))

(define-public gnome-autoar
  (package
    (name "gnome-autoar")
    (version "0.2.3")
    (source (origin
              (method url-fetch)
              (uri (string-append "mirror://gnome/sources/" name "/"
                                  (version-major+minor version) "/"
                                  name "-" version ".tar.xz"))
              (sha256
               (base32
                "02i4zgqqqj56h7bcys6dz7n78m4nj2x4dv1ggjmnrk98n06xpsax"))))
    (build-system glib-or-gtk-build-system)
    (native-inputs
     `(("gnome-common" ,gnome-common)
       ("gobject-introspection" ,gobject-introspection)
       ("pkg-config" ,pkg-config)))
    (propagated-inputs
     `(("libarchive" ,libarchive)))  ; XXX document why
    (inputs
     `(("gtk+" ,gtk+)
       ("nettle" ,nettle))) ; XXX: required by libarchive.pc
    (synopsis "Archives integration support for GNOME")
    (home-page "https://git.gnome.org/browse/gnome-autoar/")
    (description
     "GNOME Autoar is a library which makes creating and extracting archives
easy, safe, and automatic.")
    (license license:lgpl2.1+)))

(define-public tracker
  (package
    (name "tracker")
    (version "2.0.4")
    (source (origin
              (method url-fetch)
              (uri (string-append "mirror://gnome/sources/" name "/"
                                  (version-major+minor version) "/"
                                  name "-" version ".tar.xz"))
              (sha256
               (base32
                "1mfc5lv820kr7ssi7hldn25gmshh65k19kh478qjsnb64sshsbyf"))))
    (build-system glib-or-gtk-build-system)
    (arguments
     `(#:phases
       (modify-phases %standard-phases
         (add-after 'unpack 'disable-broken-tests
           (lambda _
             ;; FIXME: Most of these fail with GLib-GIO-FATAL-ERROR: Settings
             ;; schema 'org.freedesktop.Tracker.FTS' is not installed.
             (substitute* "tests/libtracker-miner/Makefile.in"
               (("tracker-file-notifier-test\\$\\(EXEEXT\\)") "")
               (("tracker-miner-fs-test\\$\\(EXEEXT\\)") "")
               (("tracker-monitor-test\\$\\(EXEEXT\\)") ""))
             (substitute* "tests/libtracker-fts/Makefile.in"
               (("tracker-fts-test\\$\\(EXEEXT\\)") ""))
             (substitute* "tests/libtracker-data/Makefile.in"
               (("tracker-ontology\\$\\(EXEEXT\\)") "")
               (("tracker-ontology-change\\$\\(EXEEXT\\)") "")
               (("tracker-backup\\$\\(EXEEXT\\)") "")
               (("tracker-sparql-blank\\$\\(EXEEXT\\)") "")
               (("tracker-sparql\\$\\(EXEEXT\\)") ""))
             ;; These fail because the SPARQL backend could not be loaded.
             ;; That's because /etc/machine-id is missing, but
             ;; DBUS_FATAL_WARNINGS does not help here.
             (substitute* "tests/libtracker-sparql/Makefile.in"
               (("tracker-gb-737023-test\\$\\(EXEEXT\\)") "")
               (("tracker-sparql-test\\$\\(EXEEXT\\)") ""))
             (substitute* "tests/tracker-steroids/Makefile.in"
               (("tracker-test\\$\\(EXEEXT\\)") ""))
             #t))
         ;; Two tests fail if LANG is not set.
         (add-before 'check 'pre-check
           (lambda _
             (setenv "LANG" "en_US.UTF-8")
             ;; For the missing /etc/machine-id.
             (setenv "DBUS_FATAL_WARNINGS" "0")
             #t)))))
    (native-inputs
     `(("gnome-common" ,gnome-common)
       ("gobject-introspection" ,gobject-introspection)
       ("intltool" ,intltool)
       ("pkg-config" ,pkg-config)
       ("vala" ,vala)))
    (inputs
     `(("gtk+" ,gtk+)
       ("dbus" ,dbus)
       ("gstreamer" ,gstreamer)
       ("gst-plugins-base" ,gst-plugins-base)
       ("sqlite" ,sqlite)
       ("nettle" ,nettle)  ; XXX why is this needed?
       ("python" ,python)
       ("poppler" ,poppler)
       ("libgsf" ,libgsf)
       ("libexif" ,libexif)
       ("libpng" ,libpng)
       ("libtiff" ,libtiff)
       ("libvorbis" ,libvorbis)
       ("flac" ,flac)
       ("totem-pl-parser" ,totem-pl-parser)
       ("zlib" ,zlib)
       ("exempi" ,exempi)
       ("libxml2" ,libxml2)
       ("upower" ,upower)
       ("libunistring" ,libunistring)
       ("giflib" ,giflib)
       ("json-glib" ,json-glib)
       ("openjpeg" ,openjpeg-1)
       ("libosinfo" ,libosinfo)
       ("libcue" ,libcue)
       ("libseccomp" ,libseccomp)
       ("libsoup" ,libsoup)
       ("libuuid" ,util-linux)))
    (synopsis "Metadata database, indexer and search tool")
    (home-page "https://wiki.gnome.org/Projects/Tracker")
    (description
     "Tracker is an advanced framework for first class objects with associated
metadata and tags.  It provides a one stop solution for all metadata, tags,
shared object databases, search tools and indexing.")
    ;; src/libtracker-*/* and src/tracker-extract/* are covered by lgpl2.1+,
    ;; src/gvdb/* are covered by lgpl2.0+, and the rest is gpl2+.
    (license (list license:gpl2+
                   license:lgpl2.1+
                   license:lgpl2.0+))))

(define-public nautilus
  (package
    (name "nautilus")
    (version "3.28.1")
    (source (origin
              (method url-fetch)
              (uri (string-append "mirror://gnome/sources/" name "/"
                                  (version-major+minor version) "/"
                                  name "-" version ".tar.xz"))
              (sha256
               (base32
                "19dhpa2ylrg8d5274lahy7xqr2p9z3jnq1h4qmsh95czkpy7is4w"))))
    (build-system meson-build-system)
    (arguments
     '(#:glib-or-gtk? #t
       ;; XXX: FAIL: check-nautilus
       ;;   Settings schema 'org.gnome.nautilus.preferences' is not installed
       #:tests? #f))
    (native-inputs
     `(("desktop-file-utils" ,desktop-file-utils) ; for update-desktop-database
       ("glib:bin" ,glib "bin")         ; for glib-mkenums, etc.
       ("gtk+:bin" ,gtk+ "bin")         ; for gtk-update-icon-cache
       ("gobject-introspection" ,gobject-introspection)
       ("intltool" ,intltool)
       ("pkg-config" ,pkg-config)))
    (inputs
     `(("dconf" ,dconf)
       ("gexiv2" ,gexiv2)
       ("gvfs" ,gvfs)
       ("exempi" ,exempi)
       ("gnome-desktop" ,gnome-desktop)
       ("gnome-autoar" ,gnome-autoar)
       ("libselinux" ,libselinux)
       ("nettle" ,nettle) ; XXX required by libarchive.pc via gnome-autoar
       ("tracker" ,tracker)
       ;; XXX: gtk+ is required by libnautilus-extension.pc
       ;;
       ;; Don't propagate it to reduces "profile pollution" of the 'gnome' meta
       ;; package.  See:
       ;; <http://lists.gnu.org/archive/html/guix-devel/2016-03/msg00283.html>.
       ("gtk+" ,gtk+)
       ("libexif" ,libexif)
       ("libxml2" ,libxml2)))
    (synopsis "File manager for GNOME")
    (home-page "https://wiki.gnome.org/Apps/Nautilus")
    (description
     "Nautilus (Files) is a file manager designed to fit the GNOME desktop
design and behaviour, giving the user a simple way to navigate and manage its
files.")
    (license license:gpl2+)))

(define-public baobab
  (package
    (name "baobab")
    (version "3.28.0")
    (source (origin
              (method url-fetch)
              (uri (string-append
                    "mirror://gnome/sources/" name "/"
                    (version-major+minor version) "/"
                    name "-" version ".tar.xz"))
              (sha256
               (base32
                "0qsx7vx5c3n4yxlxbr11sppw7qwcv9z3g45b5xb9y7wxw5lv42sk"))))
    (build-system meson-build-system)
    (arguments
     '(#:glib-or-gtk? #t))
    (native-inputs
     `(("intltool" ,intltool)
       ("pkg-config" ,pkg-config)
       ("desktop-file-utils" ,desktop-file-utils) ; for update-desktop-database
       ("gtk+-bin" ,gtk+ "bin") ; for gtk-update-icon-cache
       ("itstool" ,itstool)
       ("xmllint" ,libxml2)
       ("glib" ,glib "bin")
       ("vala" ,vala)))
    (inputs
     `(("gtk+" ,gtk+)))
    (synopsis "Disk usage analyzer for GNOME")
    (description
     "Baobab (Disk Usage Analyzer) is a graphical application to analyse disk
usage in the GNOME desktop environment.  It can easily scan device volumes or
a specific user-requested directory branch (local or remote).  Once the scan
is complete it provides a graphical representation of each selected folder.")
    (home-page "https://wiki.gnome.org/Apps/Baobab")
    (license license:gpl2+)))

(define-public gnome-backgrounds
  (package
    (name "gnome-backgrounds")
    (version "3.28.0")
    (source
     (origin
       (method url-fetch)
       (uri (string-append "mirror://gnome/sources/" name "/"
                           (version-major+minor version) "/"
                           name "-" version ".tar.xz"))
       (sha256
        (base32
         "1qgim0yhzjgcq172y4vp5hqz4rh1ak38a7pgi6s7dq0wklyrcnxj"))))
    (build-system meson-build-system)
    (native-inputs
     `(("intltool" ,intltool)))
    (home-page "https://git.gnome.org/browse/gnome-backgrounds")
    (synopsis "Background images for the GNOME desktop")
    (description
     "GNOME backgrounds package contains a collection of graphics files which
can be used as backgrounds in the GNOME Desktop environment.  Additionally,
the package creates the proper framework and directory structure so that you
can add your own files to the collection.")
    (license (list license:gpl2+
                   license:cc-by2.0
                   license:cc-by-sa2.0
                   license:cc-by-sa3.0))))

(define-public gnome-screenshot
  (package
    (name "gnome-screenshot")
    (version "3.26.0")
    (source
     (origin
       (method url-fetch)
       (uri (string-append "mirror://gnome/sources/" name "/"
                           (version-major+minor version) "/"
                           name "-" version ".tar.xz"))
       (sha256
        (base32
         "1fy8fjl29i3xhj8caik03d3za06x96xgkk8r4fwz88iqbmci3g0v"))))
    (build-system meson-build-system)
    (native-inputs
     `(("glib:bin" ,glib "bin") ; for glib-compile-schemas, etc.
       ("gtk+-bin" ,gtk+ "bin") ; for gtk-update-icon-cache
       ("desktop-file-utils" ,desktop-file-utils) ; for update-desktop-database
       ("intltool" ,intltool)
       ("appstream-glib" ,appstream-glib)
       ("pkg-config" ,pkg-config)))
    (inputs
     `(("gtk+" ,gtk+)
       ("libcanberra" ,libcanberra)
       ("libx11" ,libx11)
       ("libxext" ,libxext)))
    (home-page "https://git.gnome.org/browse/gnome-screenshot")
    (synopsis "Take pictures of your screen")
    (description
     "GNOME Screenshot is a utility used for taking screenshots of the entire
screen, a window or a user defined area of the screen, with optional
beautifying border effects.")
    (license license:gpl2+)))

(define-public dconf-editor
  (package
    (name "dconf-editor")
    (version "3.28.0")
    (source
     (origin
       (method url-fetch)
       (uri (string-append "mirror://gnome/sources/" name "/"
                           (version-major+minor version) "/"
                           name "-" version ".tar.xz"))
       (sha256
        (base32
         "0nhcpwqrkmpxbhaf0cafvy6dlp6s7vhm5vknl4lgs3l24zc56ns5"))))
    (build-system meson-build-system)
    (native-inputs
     `(("glib:bin" ,glib "bin") ; for glib-compile-schemas, gio-2.0.
       ("gtk+-bin" ,gtk+ "bin") ; for gtk-update-icon-cache
       ("intltool" ,intltool)
       ("pkg-config" ,pkg-config)
       ("vala" ,vala)))
    (inputs
     `(("dconf" ,dconf)
       ("gtk+" ,gtk+)
       ("libxml2" ,libxml2)))
    (home-page "https://git.gnome.org/browse/dconf-editor")
    (synopsis "Graphical editor for GNOME's dconf configuration system")
    (description
     "Dconf-editor is a graphical tool for browsing and editing the dconf
configuration system for GNOME.  It allows users to configure desktop
software that do not provide their own configuration interface.")
    (license license:lgpl2.1+)))

(define-public gnome-default-applications
  (package
    (name "gnome-default-applications")
    (version "0")
    (build-system trivial-build-system)
    (source #f)
    (propagated-inputs
     `(("nautilus" ,nautilus)
       ("evince" ,evince)))
    (arguments
     `(#:modules ((guix build utils))
       #:builder
       (begin
         (use-modules (guix build utils))
         (let* ((out (assoc-ref %outputs "out"))
                (apps (string-append out "/share/applications")))
           (mkdir-p apps)
           (call-with-output-file (string-append apps "/defaults.list")
             (lambda (port)
               (format port "[Default Applications]\n")
               (format port "inode/directory=org.gnome.Nautilus.desktop\n")
               (format port "application/pdf=evince.desktop\n")
               (format port "application/postscript=evince.desktop\n")))
           #t))))
    (synopsis "Default MIME type associations for the GNOME desktop")
    (description
     "Given many installed packages which might handle a given MIME type, a
user running the GNOME desktop probably has some preferences: for example,
that folders be opened by default by the Nautilus file manager, not the Baobab
disk usage analyzer.  This package establishes that set of default MIME type
associations for GNOME.")
    (license license:gpl3+)
    (home-page #f)))

(define-public gnome
  (package
    (name "gnome")
    (version (package-version gnome-shell))
    (source #f)
    (build-system trivial-build-system)
    (arguments '(#:builder (begin (mkdir %output) #t)))
    (propagated-inputs
     ;; TODO: Add more packages according to:
     ;;       <https://packages.debian.org/jessie/gnome-core>.
     `(("adwaita-icon-theme"        ,adwaita-icon-theme)
       ("baobab"                    ,baobab)
       ("font-cantarell"            ,font-cantarell)
       ("font-dejavu"               ,font-dejavu)
       ("at-spi2-core"              ,at-spi2-core)
       ("dbus"                      ,dbus)
       ("dconf"                     ,dconf)
       ("desktop-file-utils"        ,desktop-file-utils)
       ("eog"                       ,eog)
       ("epiphany"                  ,epiphany)
       ("evince"                    ,evince)
       ("file-roller"               ,file-roller)
       ("gedit"                     ,gedit)
       ("glib-networking"           ,glib-networking)
       ("gnome-backgrounds"         ,gnome-backgrounds)
       ("gnome-bluetooth"           ,gnome-bluetooth)
       ("gnome-calculator"          ,gnome-calculator)
       ("gnome-control-center"      ,gnome-control-center)
       ("gnome-disk-utility"        ,gnome-disk-utility)
       ("gnome-default-applications" ,gnome-default-applications)
       ("gnome-keyring"             ,gnome-keyring)
       ("gnome-online-accounts"     ,gnome-online-accounts)
       ("gnome-session"             ,gnome-session)
       ("gnome-settings-daemon"     ,gnome-settings-daemon)
       ("gnome-shell"               ,gnome-shell)
       ("gnome-system-monitor"      ,gnome-system-monitor)
       ("gnome-terminal"            ,gnome-terminal)
       ("gnome-themes-standard"     ,gnome-themes-standard)
       ("gst-plugins-base"          ,gst-plugins-base)
       ("gst-plugins-good"          ,gst-plugins-good)
       ("gucharmap"                 ,gucharmap)
       ("gvfs"                      ,gvfs)
       ("hicolor-icon-theme"        ,hicolor-icon-theme)
       ("nautilus"                  ,nautilus)
       ("pinentry-gnome3"           ,pinentry-gnome3)
       ("pulseaudio"                ,pulseaudio)
       ("shared-mime-info"          ,shared-mime-info)
       ("system-config-printer"     ,system-config-printer)
       ("totem"                     ,totem)
       ("xdg-user-dirs"             ,xdg-user-dirs)
       ("yelp"                      ,yelp)
       ("zenity"                    ,zenity)))
    (synopsis "The GNU desktop environment")
    (home-page "https://www.gnome.org/")
    (description
     "GNOME is the graphical desktop for GNU.  It includes a wide variety of
applications for browsing the web, editing text and images, creating
documents and diagrams, playing media, scanning, and much more.")
    (license license:gpl2+)))

(define-public byzanz
  ;; The last stable release of Byzanz was in 2011, but there have been many
  ;; useful commits made to the Byzanz repository since then that it would be
  ;; silly to use such an old release.
  (let ((commit "f7af3a5bd252db84af8365bd059c117a7aa5c4af"))
    (package
      (name "byzanz")
      (version (string-append "0.2-1." (string-take commit 7)))
      (source (origin
                (method git-fetch)
                (uri (git-reference
                      (url "https://git.gnome.org/browse/byzanz")
                      (commit commit)))
                (file-name (string-append name "-" version "-checkout"))
                (sha256
                 (base32
                  "1l60myzxf9cav27v5v3nsijlslz9r7ip6d5kiirfpkf9k0w26hz3"))))
      (build-system glib-or-gtk-build-system)
      (arguments
       '(#:phases
         (modify-phases %standard-phases
           (replace 'bootstrap
             (lambda _
               ;; The build system cleverly detects that we're not building from
               ;; a release tarball and turns on -Werror for GCC.
               ;; Unsurprisingly, there is a warning during compilation that
               ;; causes the build to fail unnecessarily, so we remove the flag.
               (substitute* '("configure.ac")
                 (("-Werror") ""))
               ;; The autogen.sh script in gnome-common will run ./configure
               ;; by default, which is problematic because source shebangs
               ;; have not yet been patched.
               (setenv "NOCONFIGURE" "t")
               (zero? (system* "sh" "autogen.sh")))))))
      (native-inputs
       `(("autoconf" ,autoconf)
         ("automake" ,automake)
         ("gnome-common" ,gnome-common)
         ("intltool" ,intltool)
         ("libtool" ,libtool)
         ("pkg-config" ,pkg-config)
         ("which" ,which)))
      (inputs
       `(("glib" ,glib)
         ("gstreamer" ,gstreamer)
         ("gst-plugins-base" ,gst-plugins-base)
         ("gtk+" ,gtk+)))
      (synopsis "Desktop recording program")
      (description "Byzanz is a simple desktop recording program with a
command-line interface.  It can record part or all of an X display for a
specified duration and save it as a GIF encoded animated image file.")
      (home-page "https://git.gnome.org/browse/byzanz")
      (license license:gpl2+))))

(define-public gsound
  (package
    (name "gsound")
    (version "1.0.2")
    (source (origin
              (method url-fetch)
              (uri (string-append "mirror://gnome/sources/" name "/"
                                  (version-major+minor version) "/"
                                  name "-" version ".tar.xz"))
              (sha256
               (base32
                "0lwfwx2c99qrp08pfaj59pks5dphsnxjgrxyadz065d8xqqgza5v"))))
    (build-system glib-or-gtk-build-system)
    (native-inputs
     `(("pkg-config" ,pkg-config)
       ("gobject-introspection" ,gobject-introspection)
       ("vala" ,vala)))
    (inputs
     `(("glib" ,glib)
       ("libcanberra" ,libcanberra)))
    (home-page "https://wiki.gnome.org/Projects/GSound")
    (synopsis "GObject wrapper for libcanberra")
    (description
     "GSound is a small library for playing system sounds.  It's designed to be
used via GObject Introspection, and is a thin wrapper around the libcanberra C
library.")
    (license license:lgpl2.1+)))

(define-public libzapojit
  (package
    (name "libzapojit")
    (version "0.0.3")
    (source (origin
              (method url-fetch)
              (uri (string-append "mirror://gnome/sources/" name "/"
                                  (version-major+minor version) "/"
                                  name "-" version ".tar.xz"))
              (sha256
               (base32
                "0zn3s7ryjc3k1abj4k55dr2na844l451nrg9s6cvnnhh569zj99x"))))
    (build-system gnu-build-system)
    (native-inputs
     `(("gobject-introspection" ,gobject-introspection)
       ("intltool" ,intltool)
       ("pkg-config" ,pkg-config)))
    (inputs
     `(("gnome-online-accounts:lib" ,gnome-online-accounts "lib")
       ("json-glib" ,json-glib)
       ("rest" ,rest)))
    (home-page "https://wiki.gnome.org/Projects/Zapojit")
    (synopsis "Library for accessing SkyDrive and Hotmail")
    (description
     "Libzapojit is a GLib-based library for accessing online service APIs of
Microsoft SkyDrive and Hotmail, using their REST protocols.")
    (license license:lgpl2.1+)))

(define-public gnome-clocks
  (package
    (name "gnome-clocks")
    (version "3.28.0")
    (source (origin
              (method url-fetch)
              (uri (string-append "mirror://gnome/sources/" name "/"
                                  (version-major+minor version) "/"
                                  name "-" version ".tar.xz"))
              (sha256
               (base32
                "1dd739vchb592mck1dia2hkywn4213cpramyqzgmlmwv8z80p3nl"))))
    (build-system meson-build-system)
    (arguments
     '(#:glib-or-gtk? #t))
    (native-inputs
     `(("vala" ,vala)
       ("pkg-config" ,pkg-config)
       ("glib" ,glib "bin")             ; for glib-compile-resources
       ("gtk+-bin" ,gtk+ "bin")         ; for gtk-update-icon-cache
       ("desktop-file-utils" ,desktop-file-utils)
       ("gettext" ,gettext-minimal)
       ("itstool" ,itstool)))
    (inputs
     `(("glib" ,glib)
       ("gtk+" ,gtk+)
       ("gsound" ,gsound)
       ("geoclue" ,geoclue)
       ("geocode-glib" ,geocode-glib)
       ("libgweather" ,libgweather)
       ("gnome-desktop" ,gnome-desktop)))
    (home-page "https://wiki.gnome.org/Apps/Clocks")
    (synopsis "GNOME's clock application")
    (description
     "GNOME Clocks is a simple clocks application designed to fit the GNOME
desktop.  It supports world clock, stop watch, alarms, and count down timer.")
    (license license:gpl3+)))

(define-public gnome-calendar
  (package
    (name "gnome-calendar")
    (version "3.28.2")
    (source (origin
              (method url-fetch)
              (uri (string-append "mirror://gnome/sources/" name "/"
                                  (version-major+minor version) "/"
                                  name "-" version ".tar.xz"))
              (sha256
               (base32
                "0x6wxngf8fkwgbl6x7rzp0srrb43rm55klpb2vfjk2hahpbjvxyw"))))
    (build-system meson-build-system)
    (arguments
     '(#:glib-or-gtk? #t
       ;; gnome-calendar has to be installed before the tests can be run
       ;; https://bugzilla.gnome.org/show_bug.cgi?id=788224
       #:tests? #f))
    (native-inputs
     `(("gettext" ,gettext-minimal)
       ("glib-bin" ,glib "bin")         ; For glib-compile-schemas
       ("gtk+-bin" ,gtk+ "bin")         ; For gtk-update-icon-cache
       ("pkg-config" ,pkg-config)))
    (inputs
     `(("evolution-data-server" ,evolution-data-server)
<<<<<<< HEAD
       ("gnome-online-accounts" ,gnome-online-accounts)
       ("gsettings-desktop-schemas" ,gsettings-desktop-schemas)
       ("libdazzle" ,libdazzle)
       ("libgweather" ,libgweather)
       ("geoclue" ,geoclue)))
=======
       ("gnome-online-accounts:lib" ,gnome-online-accounts "lib")
       ("gsettings-desktop-schemas" ,gsettings-desktop-schemas)
       ("libedataserverui" ,evolution-data-server "libedataserverui")))
>>>>>>> f125c5a5
    (home-page "https://wiki.gnome.org/Apps/Calendar")
    (synopsis "GNOME's calendar application")
    (description
     "GNOME Calendar is a simple calendar application designed to fit the GNOME
desktop.  It supports multiple calendars, month, week and year view.")
    (license license:gpl3+)))

(define-public gnome-todo
  (package
    (name "gnome-todo")
    (version "3.28.1")
    (source (origin
              (method url-fetch)
              (uri (string-append "mirror://gnome/sources/" name "/"
                                  (version-major+minor version) "/"
                                  name "-" version ".tar.xz"))
              (sha256
               (base32
                "08ygqbib72jlf9y0a16k54zz51sncpq2wa18wp81v46q8301ymy7"))))
    (build-system meson-build-system)
    (arguments
     '(#:glib-or-gtk? #t
       #:phases (modify-phases %standard-phases
                  (add-after
                      'install 'wrap-gnome-todo
                    (lambda* (#:key inputs outputs #:allow-other-keys)
                      (let ((out               (assoc-ref outputs "out"))
                            (gi-typelib-path   (getenv "GI_TYPELIB_PATH"))
                            (python-path       (getenv "PYTHONPATH")))
                        (wrap-program (string-append out "/bin/gnome-todo")
                          ;; XXX: gi plugins are broken.
                          ;; See https://bugzilla.gnome.org/show_bug.cgi?id=787212
                          ;; For plugins.
                          `("GI_TYPELIB_PATH" ":" prefix (,gi-typelib-path))
                          `("PYTHONPATH" ":" prefix (,python-path))))
                      #t)))))
    (native-inputs
     `(("gettext" ,gettext-minimal)
       ("gobject-introspection" ,gobject-introspection)
       ("glib:bin" ,glib "bin")         ; For glib-compile-resources
       ("gtk+-bin" ,gtk+ "bin")         ; For gtk-update-icon-cache
       ("pkg-config" ,pkg-config)))
    (inputs
     `(("rest" ,rest)                   ; For Todoist plugin
       ("json-glib" ,json-glib)         ; For Todoist plugin
       ("libedataserverui" ,evolution-data-server "libedataserverui")
       ("libical" ,libical)
       ("libpeas" ,libpeas)
       ("python-pygobject" ,python-pygobject)
       ("evolution-data-server" ,evolution-data-server)
       ("gnome-online-accounts:lib" ,gnome-online-accounts "lib")
       ("gsettings-desktop-schemas" ,gsettings-desktop-schemas)))
    (home-page "https://wiki.gnome.org/Apps/Todo")
    (synopsis "GNOME's ToDo Application")
    (description
     "GNOME To Do is a simplistic personal task manager designed to perfectly
fit the GNOME desktop.")
    (license license:gpl3+)))

(define-public gnome-dictionary
  (package
    (name "gnome-dictionary")
    (version "3.26.1")
    (source (origin
              (method url-fetch)
              (uri (string-append "mirror://gnome/sources/" name "/"
                                  (version-major+minor version) "/"
                                  name "-" version ".tar.xz"))
              (sha256
               (base32
                "007k2bq8iplg4psdpz074r5d4zxvn4s95qym4rw9hs6giljbrf0n"))))
    (build-system meson-build-system)
    (arguments '(#:glib-or-gtk? #t
                 #:phases (modify-phases %standard-phases
                            (add-after 'unpack 'patch-install-script
                              (lambda _
                                ;; This script attempts to compile glib schemas
                                ;; and create an empty MIME database.  We do
                                ;; that elsewhere, so prevent it from running.
                                (substitute* "build-aux/post-install.sh"
                                  (("\\[ -z \"\\$DESTDIR\" \\]") "false"))
                                #t)))))
    (native-inputs
     `(("glib:bin" ,glib "bin")
       ("gobject-introspection" ,gobject-introspection)
       ("intltool" ,intltool)
       ("itstool" ,itstool)
       ("pkg-config" ,pkg-config)
       ("xmllint" ,libxml2)))
    (inputs
     `(("gsettings-desktop-schemas" ,gsettings-desktop-schemas)
       ("gtk+" ,gtk+)))
    (home-page "https://wiki.gnome.org/Apps/Dictionary")
    (synopsis "Look up words in dictionary sources")
    (description
     "GNOME Dictionary can look for the definition or translation of a word in
existing databases over the internet.")
    (license license:gpl3+)))

(define-public gnome-tweak-tool
  (package
    (name "gnome-tweak-tool")
    (version "3.26.4")
    (source (origin
              (method url-fetch)
              (uri (string-append "mirror://gnome/sources/gnome-tweak-tool/"
                                  (version-major+minor version) "/"
                                  "gnome-tweak-tool-" version ".tar.xz"))
              (patches (list
                        (search-patch "gnome-tweak-tool-search-paths.patch")))
              (sha256
               (base32
                "1pq5a0kzh1sz7s7ax5c7p6212k9d51nk5bfvjfyqn99cs928187x"))))
    (build-system glib-or-gtk-build-system)
    (arguments
     `(#:configure-flags '("--localstatedir=/tmp"
                           "--sysconfdir=/tmp")
       #:imported-modules ((guix build python-build-system)
                           ,@%glib-or-gtk-build-system-modules)
       #:phases (modify-phases %standard-phases
                  (delete 'configure)
                  (replace 'build
                    (lambda* (#:key outputs #:allow-other-keys)
                      (invoke "meson" "build"
                                      "--prefix" (assoc-ref outputs "out"))))
                  (replace 'check
                    (lambda _ (invoke "ninja" "-C" "build" "test")))
                  (replace 'install
                    (lambda* (#:key outputs #:allow-other-keys)
                      (invoke "ninja" "-C" "build" "install")))
                  (add-after 'install 'wrap-program
                    (lambda* (#:key outputs #:allow-other-keys)
                      (let ((out               (assoc-ref outputs "out"))
                            (gi-typelib-path   (getenv "GI_TYPELIB_PATH")))
                        (wrap-program (string-append out "/bin/gnome-tweak-tool")
                          `("GI_TYPELIB_PATH" ":" prefix (,gi-typelib-path))))
                      #t))
                  (add-after 'install 'wrap
                    (@@ (guix build python-build-system) wrap)))))
    (native-inputs
     `(("gtk+:bin" ,gtk+ "bin")         ; For gtk-update-icon-cache
       ("intltool" ,intltool)
       ("meson" ,meson-for-build)
       ("ninja" ,ninja)
       ("pkg-config" ,pkg-config)))
    (inputs
     `(("gnome-desktop" ,gnome-desktop)
       ("gtk+" ,gtk+)
       ("gobject-introspection" ,gobject-introspection)
       ("gsettings-desktop-schemas" ,gsettings-desktop-schemas)
       ("libnotify" ,libnotify)
       ("libsoup" ,libsoup)
       ("nautilus" ,nautilus)
       ("python" ,python)
       ("python-pygobject" ,python-pygobject)))
    (synopsis "Customize advanced GNOME 3 options")
    (home-page "https://wiki.gnome.org/action/show/Apps/GnomeTweakTool")
    (description
     "GNOME Tweak Tool allows adjusting advanced configuration settings in
GNOME 3.  This includes things like the fonts used in user interface elements,
alternative user interface themes, changes in window management behavior,
GNOME Shell appearance and extension, etc.")
    (license license:gpl3+)))

(define-public gnome-shell-extensions
  (package
    (name "gnome-shell-extensions")
    (version "3.28.1")
    (source (origin
              (method url-fetch)
              (uri (string-append "mirror://gnome/sources/" name "/"
                                  (version-major+minor version)  "/"
                                  name "-" version ".tar.xz"))
              (sha256
               (base32
                "0n4h8rdnq3knrvlg6inrl62a73h20dbhfgniwy18572jicrh5ip9"))))
    (build-system meson-build-system)
    (arguments
     '(#:configure-flags '("-Dextension_set=all")))
    (native-inputs
     `(("intltool" ,intltool)
       ("pkg-config" ,pkg-config)))
    (propagated-inputs
     `(("glib" ,glib)
       ("glib" ,glib "bin")))
    (synopsis "Extensions for GNOME Shell")
    (description "GNOME Shell extensions modify and extend GNOME Shell
functionality and behavior.")
    (home-page "https://extensions.gnome.org/")
    (license license:gpl3+)))

(define-public arc-theme
  (package
    (name "arc-theme")
    (version "20181022")
    (source (origin
              (method git-fetch)
              (uri (git-reference
                    (url "https://github.com/NicoHood/arc-theme.git")
                    (commit version)))
              (file-name (git-file-name name version))
              (sha256
               (base32
                "08951dk1irfadwpr3p323a4fprmxg53rk2r2niwq3v62ryhi3663"))))
    (build-system gnu-build-system)
    (arguments
     '(#:phases
       (modify-phases %standard-phases
         ;; autogen.sh calls configure at the end of the script.
         (replace 'bootstrap
           (lambda _ (invoke "autoreconf" "-vfi"))))))
    (native-inputs
     `(("autoconf" ,autoconf)
       ("automake" ,automake)
       ("glib" ,glib "bin")             ; for glib-compile-resources
       ("gnome-shell" ,gnome-shell)
       ("gtk+" ,gtk+)
       ("inkscape" ,inkscape)
       ("optipng" ,optipng)
       ("pkg-config" ,pkg-config)
       ("sassc" ,sassc)))
    (synopsis "A flat GTK+ theme with transparent elements")
    (description "Arc is a flat theme with transparent elements for GTK 3, GTK
2, and GNOME Shell which supports GTK 3 and GTK 2 based desktop environments
like GNOME, Unity, Budgie, Pantheon, XFCE, Mate, etc.")
    (home-page "https://github.com/horst3180/arc-theme")
    ;; No "or later" language found.
    (license license:gpl3+)))

(define-public faba-icon-theme
  (package
    (name "faba-icon-theme")
    (version "4.3")
    (source
     (origin
       (method url-fetch)
       (uri (string-append "https://github.com/moka-project/"
                           name "/archive/v" version ".tar.gz"))
       (file-name (string-append name "-" version ".tar.gz"))
       (sha256
        (base32
         "18ln06xl60qzvzz61zq9q72hdbfgjsza3flph8i2asyzx3dffz68"))))
    (build-system meson-build-system)
    (arguments
     `(#:phases
       (modify-phases %standard-phases
         (add-before 'configure 'disable-post-install
           (lambda _
             (substitute* "meson.build"
               (("meson.add_install_script.*") "")))))))
    (native-inputs
     `(("autoconf" ,autoconf)
       ("automake" ,automake)))
    (synopsis "Faba icon theme")
    (description
     "Faba is a minimal icon set used as a basis for other themes such as
Moka")
    (home-page "https://snwh.org/moka")
    (license (list license:lgpl3+
                   license:cc-by-sa4.0))))

(define-public moka-icon-theme
  (package
    (inherit faba-icon-theme)
    (name "moka-icon-theme")
    (version "5.4.0")
    (source (origin
              (method url-fetch)
              (uri (string-append "https://github.com/moka-project"
                                  "/moka-icon-theme/archive/v"
                                  version ".tar.gz"))
              (file-name (string-append name "-" version ".tar.gz"))
              (sha256
               (base32
                "1nbwdjj268hxv9lfagd9aylily9f0hhallp841v0i3imljp84bmk"))))
    (propagated-inputs
     ;; Moka is based on Faba by using it as a fallback icon set instead of
     ;; bundling it, so we need to add it as a propagated input.
     `(("faba-icon-theme" ,faba-icon-theme)))
    (synopsis "Moka icon theme")
    (description "Moka is a stylized desktop icon set, designed to be clear,
simple and consistent.")
    (license (list license:gpl3+
                   license:cc-by-sa4.0))))

(define-public arc-icon-theme
  (package
    (name "arc-icon-theme")
    (version "20161122")
    (source (origin
              (method url-fetch)
              (uri (string-append "https://github.com/horst3180/arc-icon-theme"
                                  "/archive/" version ".tar.gz"))
              (file-name (string-append name "-" version ".tar.gz"))
              (sha256
               (base32
                "1ya1cqvv8q847c0rpcg6apzky87q3h04y8jz5nmi52qk6kg8si0b"))))
    (build-system gnu-build-system)
    (arguments
     `(#:phases
       (modify-phases %standard-phases
         (add-after 'unpack 'disable-configure-during-bootstrap
           (lambda _
             (substitute* "autogen.sh"
               (("^\"\\$srcdir/configure\".*") ""))
             #t)))))
    (native-inputs
     `(("autoconf" ,autoconf)
       ("automake" ,automake)))
    ;; When Arc is missing an icon, it looks in the Moka icon theme for it.
    (propagated-inputs
     `(("moka-icon-theme" ,moka-icon-theme)))
    (synopsis "Arc icon theme")
    (description "The Arc icon theme provides a set of icons matching the
style of the Arc GTK theme.  Icons missing from the Arc theme are provided by
the Moka icon theme.")
    (home-page "https://github.com/horst3180/arc-icon-theme")
    (license license:gpl3+)))

(define-public folks
  (package
    (name "folks")
    (version "0.11.4")
    (source (origin
              (method url-fetch)
              (uri (string-append
                    "mirror://gnome/sources/folks/"
                    (version-major+minor version) "/"
                    "folks-" version ".tar.xz"))
              (sha256
               (base32
                "16hqh2gxlbx0b0hgq216hndr1m72vj54jvryzii9zqkk0g9kxc57"))))
    (build-system glib-or-gtk-build-system)
    (inputs
     `(("bdb" ,bdb)
       ("dbus-glib" ,dbus-glib)
       ("evolution-data-server" ,evolution-data-server)
       ("glib" ,glib)
       ("libgee" ,libgee)
       ("telepathy-glib" ,telepathy-glib)))
    (native-inputs
     `(("gobject-introspection" ,gobject-introspection)
       ("intltool" ,intltool)
       ("pkg-config" ,pkg-config)
       ("vala" ,vala)))
    (synopsis "Library to aggregate data about people")
    (description "Libfolks is a library that aggregates information about people
from multiple sources (e.g., Telepathy connection managers for IM contacts,
Evolution Data Server for local contacts, libsocialweb for web service contacts,
etc.) to create metacontacts.  It's written in Vala, which generates C code when
compiled.")
    (home-page "https://wiki.gnome.org/Projects/Folks")
    (license license:lgpl2.1+)))

(define-public gfbgraph
  (package
    (name "gfbgraph")
    (version "0.2.3")
    (source (origin
              (method url-fetch)
              (uri (string-append
                    "mirror://gnome/sources/" name "/"
                    (version-major+minor version) "/"
                    name "-" version ".tar.xz"))
              (sha256
               (base32
                "1dp0v8ia35fxs9yhnqpxj3ir5lh018jlbiwifjfn8ayy7h47j4fs"))))
    (build-system glib-or-gtk-build-system)
    (arguments
     `(#:tests? #f ; Tests appear to require the network.
       ;; FIXME --enable-gtk-doc fails even with gtk-doc as a native-input.
       #:configure-flags '("--disable-gtk-doc"
                           "--disable-static"
                           "--enable-introspection")))
    (native-inputs
     `(("pkg-config" ,pkg-config)
       ("gobject-introspection" ,gobject-introspection)))
    (inputs
     `(("json-glib" ,json-glib)
       ("gnome-online-accounts:lib" ,gnome-online-accounts "lib")
       ("rest" ,rest)))
    (synopsis "GLib/GObject wrapper for the Facebook API")
    (description "This library allows you to use the Facebook API from
GLib/GObject code.")
    (home-page "https://wiki.gnome.org/Projects/GFBGraph")
    (license license:lgpl2.1+)))

(define-public libgnomekbd
  (package
    (name "libgnomekbd")
    (version "3.26.0")
    (source (origin
              (method url-fetch)
              (uri (string-append "mirror://gnome/sources/" name "/"
                                  (version-major+minor version)  "/"
                                  name "-" version ".tar.xz"))
              (sha256
               (base32
                "0xc8jrc44x2h24v28wv36k70k7bwxy6p2vsvxvvia1n3ay642fza"))))
    (build-system gnu-build-system)
    (native-inputs
     `(("pkg-config" ,pkg-config)
       ("glib" ,glib "bin")
       ("intltool" ,intltool)))
    (propagated-inputs
     ;; Referred to in .h files and .pc.
     `(("glib" ,glib)
       ("gtk+" ,gtk+)
       ("libxklavier" ,libxklavier)))
    (home-page "https://www.gnome.org")
    (synopsis "GNOME keyboard configuration library")
    (description
     "Libgnomekbd is a keyboard configuration library for the GNOME desktop
environment, which can notably display keyboard layouts.")
    (license license:lgpl2.0+)))

;;; This package is no longer maintained:
;;; https://wiki.gnome.org/Attic/LibUnique
;;; "Unique is now in maintenance mode, and its usage is strongly discouraged.
;;; Applications should use the GtkApplication class provided by GTK+ 3.0."
(define-public libunique
  (package
    (name "libunique")
    (version "3.0.2")
    (source (origin
              (method url-fetch)
              (uri (string-append "mirror://gnome/sources/" name "/"
                                  (version-major+minor version)  "/"
                                  name "-" version ".tar.xz"))
              (sha256
               (base32
                "0f70lkw66v9cj72q0iw1s2546r6bwwcd8idcm3621fg2fgh2rw58"))))
    (build-system glib-or-gtk-build-system)
    (arguments
     `(#:configure-flags '("--disable-static"
                           "--disable-dbus" ; use gdbus
                           "--enable-introspection")))
    (native-inputs
     `(("pkg-config" ,pkg-config)
       ("gobject-introspection" ,gobject-introspection)
       ("glib:bin" ,glib "bin")
       ("gtk-doc" ,gtk-doc)))
    (propagated-inputs
     ;; Referred to in .h files and .pc.
     `(("gtk+" ,gtk+)))
    (home-page "https://wiki.gnome.org/Attic/LibUnique")
    (synopsis "Library for writing single instance applications")
    (description
     "Libunique is a library for writing single instance applications.  If you
launch a single instance application twice, the second instance will either just
quit or will send a message to the running instance.  Libunique makes it easy to
write this kind of application, by providing a base class, taking care of all
the IPC machinery needed to send messages to a running instance, and also
handling the startup notification side.")
    (license license:lgpl2.1+)))

(define-public gnome-calculator
  (package
    (name "gnome-calculator")
    (version "3.28.2")
    (source
     (origin
       (method url-fetch)
       (uri (string-append "mirror://gnome/sources/" name "/"
                           (version-major+minor version) "/"
                           name "-" version ".tar.xz"))
       (sha256
        (base32
         "0izsrqc9fm2lh25jr3nzi94p5hh2d3cklxqczbq16by85wr1xm5s"))))
    (build-system glib-or-gtk-build-system)
    (native-inputs
     `(("glib:bin" ,glib "bin") ; for glib-compile-schemas, gio-2.0.
       ("intltool" ,intltool)
       ("itstool" ,itstool)
       ("pkg-config" ,pkg-config)))
    (inputs
     `(("glib" ,glib)
       ("gtksourceview" ,gtksourceview-3)
       ("libsoup" ,libsoup)
       ("libxml2" ,libxml2)
       ("mpc" ,mpc)
       ("mpfr" ,mpfr)))
    (home-page "https://wiki.gnome.org/Apps/Calculator")
    (synopsis "Desktop calculator")
    (description
     "Calculator is an application that solves mathematical equations and
is suitable as a default application in a Desktop environment.")
    (license license:gpl3)))

(define-public xpad
  (package
    (name "xpad")
    (version "5.1.0")
    (source
     (origin
       (method url-fetch)
       (uri (string-append "https://launchpad.net/xpad/trunk/"
                           version "/+download/"
                           name "-" version ".tar.bz2"))
       (sha256
        (base32
         "0l0g5x8g6dwhf5ksnqqrjjsycy57kcvdslkmsr6bl3vrsjd7qml3"))))
    (build-system gnu-build-system)
    (native-inputs
     `(("autoconf" ,autoconf)
       ("automake" ,automake)
       ("gtk+:bin" ,gtk+ "bin")
       ("intltool" ,intltool)
       ("pkg-config" ,pkg-config)))
    (inputs
     `(("gtksourceview" ,gtksourceview)
       ("libsm" ,libsm)))
    (home-page "https://wiki.gnome.org/Apps/Xpad")
    (synopsis "Virtual sticky note")
    (description
     "Xpad is a sticky note that strives to be simple, fault tolerant,
and customizable.  Xpad consists of independent pad windows, each is
basically a text box in which notes can be written.")
    (license license:gpl3+)))

(define-public gucharmap
  (let ((unicode-files
         '(("Blocks.txt"
            "19zf2kd198mcv1paa194c1zf36hay1irbxssi35yi2pd8ad69qas")
           ("DerivedAge.txt"
            "1h9p1g0wnh686l6cqar7cmky465vwc6vjzzn1s7v0i9zcjaqkr4h")
           ("NamesList.txt"
            "0gvpcyq852rnlqmx4y5i1by7bavvcw6rj40i54w48yc7xr3zmgd1")
           ("Scripts.txt"
            "0b9prz2hs6w61afqaplcxnv115f8yk4d5hn9dc5hks8nqpj28bnh")
           ("UnicodeData.txt"
            "1cfak1j753zcrbgixwgppyxhm4w8vda8vxhqymi7n5ljfi6kwhjj")
           ("Unihan.zip"
            "199kz6laypkvc0ykms6d7bkb571jmpds39sv2p7kd5jjm1ij08q1"))))
    (package
      (name "gucharmap")
      (version "10.0.4")
      (source
       (origin
         (method url-fetch)
         (uri (string-append "mirror://gnome/sources/" name "/"
                             (version-major+minor version) "/"
                             name "-" version ".tar.xz"))
         (sha256
          (base32
           "00gh3lll6wykd2qg1lrj05a4wvscsypmrx7rpb6jsbvb4scnh9mv"))))
      (build-system glib-or-gtk-build-system)
      (arguments
       `(#:modules ((ice-9 match)
                    (guix build glib-or-gtk-build-system)
                    (guix build utils))
         #:configure-flags
         (list "--with-unicode-data=../unicode-data")
         #:phases
         (modify-phases %standard-phases
           (add-after 'unpack 'prepare-unicode-data
             (lambda* (#:key inputs #:allow-other-keys)
               (mkdir-p "../unicode-data")
               (with-directory-excursion "../unicode-data"
                 (for-each (match-lambda
                             ((file _)
                              (install-file (assoc-ref inputs file) ".")))
                           ',unicode-files))
               #t)))))
      (native-inputs
       `(("desktop-file-utils" ,desktop-file-utils)
         ("glib:bin" ,glib "bin")       ; for glib-compile-resources.
         ("gobject-introspection" ,gobject-introspection)
         ("intltool" ,intltool)
         ("itstool" ,itstool)
         ("pkg-config" ,pkg-config)
         ,@(map (match-lambda
                  ((file hash)
                   `(,file
                     ,(origin
                        (method url-fetch)
                        (uri (string-append
                              "http://www.unicode.org/Public/10.0.0/ucd/"
                              file))
                        (sha256 (base32 hash))))))
                unicode-files)
         ("unzip" ,unzip)))
      (inputs
       `(("gtk+" ,gtk+)
         ("xmllint" ,libxml2)))
      (home-page "https://wiki.gnome.org/Apps/Gucharmap")
      (synopsis "Unicode character picker and font browser")
      (description
       "This program allows you to browse through all the available Unicode
characters and categories for the installed fonts, and to examine their
detailed properties.  It is an easy way to find the character you might
only know by its Unicode name or code point.")
      (license license:gpl3+))))

(define-public bluefish
  (package
    (name "bluefish")
    (version "2.2.10")
    (source
     (origin
       (method url-fetch)
       (uri (string-append "http://www.bennewitz.com/bluefish/stable/source/"
                           name "-" version ".tar.gz"))
       (sha256
        (base32
         "1jw4has7lbp77lqmzvnnjmqcf0lacjfnka873lkkwdyrpzc4c1q4"))))
    (build-system gnu-build-system)
    (native-inputs
     `(("desktop-file-utils" ,desktop-file-utils)
       ("intltool" ,intltool)
       ("pkg-config" ,pkg-config)))
    (inputs
     `(("enchant" ,enchant)
       ("gtk+" ,gtk+)
       ("python" ,python-2)
       ("xmllint" ,libxml2)
       ("gucharmap" ,gucharmap)))
    (home-page "http://bluefish.openoffice.nl")
    (synopsis "Web development studio")
    (description
     "Bluefish is an editor targeted towards programmers and web developers,
with many options to write web sites, scripts and other code.
Bluefish supports many programming and markup languages.")
    (license license:gpl3+)))

(define-public gnome-system-monitor
  (package
    (name "gnome-system-monitor")
    (version "3.28.2")
    (source
     (origin
       (method url-fetch)
       (uri (string-append "mirror://gnome/sources/" name "/"
                           (version-major+minor version) "/"
                           name "-" version ".tar.xz"))
       (sha256
        (base32
         "164in885dyfvna5yjzgdyrbrsskvh5wzxdmkjgb4mbh54lzqd1zb"))))
    (build-system glib-or-gtk-build-system)
    (native-inputs
     `(("glib:bin" ,glib "bin") ; for glib-mkenums.
       ("intltool" ,intltool)
       ("itstool" ,itstool)
       ("libgtop" ,libgtop)
       ("polkit" ,polkit)
       ("pkg-config" ,pkg-config)))
    (inputs
     `(("gdk-pixbuf" ,gdk-pixbuf) ; for loading SVG files.
       ("gtk+" ,gtk+)
       ("gtkmm" ,gtkmm)
       ("librsvg" ,librsvg)
       ("libxml2" ,libxml2)
       ("libwnck" ,libwnck)))
    (home-page "https://wiki.gnome.org/Apps/SystemMonitor")
    (synopsis "Process viewer and system resource monitor for GNOME")
    (description
     "GNOME System Monitor is a GNOME process viewer and system monitor with
an attractive, easy-to-use interface.  It has features, such as a tree view
for process dependencies, icons for processes, the ability to hide processes,
graphical time histories of CPU/memory/swap usage and the ability to
kill/reinice processes.")
    (license license:gpl2+)))

(define-public python-pyatspi
  (package
    (name "python-pyatspi")
    (version "2.26.0")
    (source (origin
              (method url-fetch)
              (uri (string-append
                    "mirror://gnome/sources/pyatspi/"
                    (version-major+minor version)
                    "/pyatspi-" version ".tar.xz"))
              (sha256
               (base32
                "0xdnix7gxzgf75xy9ris4dd6b05mqwicw190b98xqmypydyf95n6"))))
    (build-system gnu-build-system)
    (native-inputs
     `(("pkg-config" ,pkg-config)))
    (inputs
     `(("python" ,python)
       ("python-pygobject" ,python-pygobject)))
    (synopsis "Python client bindings for D-Bus AT-SPI")
    (home-page "https://wiki.linuxfoundation.org/accessibility\
/atk/at-spi/at-spi_on_d-bus")
    (description
     "This package includes a python client library for the AT-SPI D-Bus
accessibility infrastructure.")
    (license license:lgpl2.0)
    (properties '((upstream-name . "pyatspi")))))

(define-public orca
  (package
    (name "orca")
    (version "3.28.1")
    (source (origin
              (method url-fetch)
              (uri (string-append
                    "mirror://gnome/sources/" name "/"
                    (version-major+minor version) "/"
                    name "-" version ".tar.xz"))
              (sha256
               (base32
                "04l5ccn7wf175gyq3blfpx0yh70ny06n161297jwc9idf951852g"))))
    (build-system glib-or-gtk-build-system)
    (arguments
     '(#:phases
       (modify-phases %standard-phases
         (add-before 'configure 'qualify-xkbcomp
           (lambda* (#:key inputs #:allow-other-keys)
             (let ((xkbcomp (string-append
                             (assoc-ref inputs "xkbcomp") "/bin/xkbcomp")))
               (substitute* "src/orca/orca.py"
                 (("'xkbcomp'") (format #f "'~a'" xkbcomp))))
             #t))
         (add-after 'install 'wrap-orca
           (lambda* (#:key outputs #:allow-other-keys)
             (let* ((out  (assoc-ref outputs "out"))
                    (prog (string-append out "/bin/orca")))
               (wrap-program prog
                 `("GI_TYPELIB_PATH" ":" prefix
                   (,(getenv "GI_TYPELIB_PATH")))
                 `("GST_PLUGIN_SYSTEM_PATH" ":" prefix
                   (,(getenv "GST_PLUGIN_SYSTEM_PATH")))
                 `("PYTHONPATH" ":" prefix
                   (,(getenv "PYTHONPATH")))))
             #t)))))
    (native-inputs
     `(("intltool" ,intltool)
       ("itstool" ,itstool)
       ("pkg-config" ,pkg-config)
       ("xmllint" ,libxml2)))
    (inputs
     `(("at-spi2-atk" ,at-spi2-atk)
       ("gsettings-desktop-schemas" ,gsettings-desktop-schemas)
       ("gstreamer" ,gstreamer)
       ("gst-plugins-base" ,gst-plugins-base)
       ("gst-plugins-good" ,gst-plugins-good)
       ("gtk+" ,gtk+)
       ("python" ,python)
       ("python-pygobject" ,python-pygobject)
       ("python-pyatspi" ,python-pyatspi)
       ("python-speechd" ,speech-dispatcher)
       ("xkbcomp" ,xkbcomp)))
    (synopsis
     "Screen reader for individuals who are blind or visually impaired")
    (home-page "https://wiki.gnome.org/Projects/Orca")
    (description
     "Orca is a screen reader that provides access to the graphical desktop
via speech and refreshable braille.  Orca works with applications and toolkits
that support the Assistive Technology Service Provider Interface (AT-SPI).")
    (license license:lgpl2.1+)))

(define-public gspell
  (package
    (name "gspell")
    (version "1.8.1")
    (source (origin
              (method url-fetch)
              (uri (string-append "mirror://gnome/sources/" name "/"
                                  (version-major+minor version) "/"
                                  name "-" version ".tar.xz"))
              (sha256
               (base32
                "1rdv873ixhwr15jwgc2z6k6y0hj353fqnwsy7zkh0c30qwiiv6l1"))
              (patches (search-patches "gspell-dash-test.patch"))))
    (build-system glib-or-gtk-build-system)
    (arguments
     '(#:phases
       (modify-phases %standard-phases
         (add-before 'check 'pre-check
           (lambda* (#:key inputs #:allow-other-keys)
             ;; Tests require a running X server.
             (system "Xvfb :1 &")
             (setenv "DISPLAY" ":1")

             ;; For the missing /etc/machine-id.
             (setenv "DBUS_FATAL_WARNINGS" "0")

             ;; Allow Enchant and its Aspell backend to find the en_US
             ;; dictionary.
             (setenv "ASPELL_DICT_DIR"
                     (string-append (assoc-ref inputs "aspell-dict-en")
                                    "/lib/aspell"))
             #t)))))
    (inputs
     `(("gtk+" ,gtk+)
       ("glib" ,glib)
       ("iso-codes" ,iso-codes)))
    (native-inputs
     `(("glib" ,glib "bin")
       ("pkg-config" ,pkg-config)
       ("xmllint" ,libxml2)

       ;; For tests.
       ("aspell-dict-en" ,aspell-dict-en)
       ("xorg-server" ,xorg-server)))
    (propagated-inputs
     `(("enchant" ,enchant)))            ;enchant.pc is required by gspell-1.pc
    (home-page "https://wiki.gnome.org/Projects/gspell")
    (synopsis "GNOME's alternative spell checker")
    (description
     "gspell provides a flexible API to add spell-checking to a GTK+
application.  It provides a GObject API, spell-checking to text entries and
text views, and buttons to choose the language.")
    (license license:gpl2+)))

(define-public gnome-planner
  (package
    (name "gnome-planner")
    (version "0.14.6")
    (source (origin
              (method url-fetch)
              (uri (string-append "mirror://gnome/sources/planner/"
                                  (version-major+minor version) "/planner-"
                                  version ".tar.xz"))
              (sha256
               (base32
                "15h6ps58giy5r1g66sg1l4xzhjssl362mfny2x09khdqsvk2j38k"))))
    (build-system glib-or-gtk-build-system)
    (arguments
     ;; Disable the Python bindings because the Planner program functions
     ;; without them, and (as of 2017-06-13) we have not packaged all of
     ;; packages that are necessary for building the Python bindings.
     `(#:configure-flags
       (list "--disable-python"
             ,@(if (string=? "aarch64-linux" (%current-system))
                   '("--build=aarch64-unknown-linux-gnu")
                   '()))))
    (inputs
     `(("libgnomecanvas" ,libgnomecanvas)
       ("libgnomeui" ,libgnomeui)
       ("libglade" ,libglade)
       ("gnome-vfs" ,gnome-vfs)
       ("gconf" ,gconf)
       ("libxml2" ,libxml2)
       ("libxslt" ,libxslt)
       ("gtk+" ,gtk+)
       ("glib" ,glib)))
    (native-inputs
     `(("intltool" ,intltool)
       ("scrollkeeper" ,scrollkeeper)
       ("pkg-config" ,pkg-config)))
    (home-page "https://wiki.gnome.org/Apps/Planner")
    (synopsis "Project management software for the GNOME desktop")
    (description
     "GNOME Planner is a project management tool based on the Work Breakdown
Structure (WBS).  Its goal is to enable you to easily plan projects.  Based on
the resources, tasks, and constraints that you define, Planner generates
various views into a project.  For example, Planner can show a Gantt chart of
the project.  It can show a detailed summary of tasks including their
duration, cost, and current progress.  It can also show a report of resource
utilization that highlights under-utilized and over-utilized resources.  These
views can be printed as PDF or PostScript files, or exported to HTML.")
    (license license:gpl2+)))

(define-public lollypop
  (package
    (name "lollypop")
    (version "0.9.521")
    (source
     (origin
       (method url-fetch)
       (uri (string-append "https://gitlab.gnome.org/World/lollypop/uploads/"
                           "e4df2ed75c5ed71d64afcc668e579b2a/"
                           name "-" version ".tar.xz"))
       (sha256
        (base32
         "0knsqh24siyw98vmiq6b1hzq4y4cazs9f1hq1js9c96hqqj9rvdx"))))
    (build-system meson-build-system)
    (arguments
     `(#:imported-modules ((guix build python-build-system)
                           ,@%meson-build-system-modules)
       #:glib-or-gtk? #t
       #:tests? #f ; no test suite
       #:phases
       (modify-phases %standard-phases
         (add-after 'install 'wrap-program
           (lambda* (#:key outputs #:allow-other-keys)
             (let ((out               (assoc-ref outputs "out"))
                   (gi-typelib-path   (getenv "GI_TYPELIB_PATH")))
               (wrap-program (string-append out "/bin/lollypop")
                 `("GI_TYPELIB_PATH" ":" prefix (,gi-typelib-path))))
             #t))
         (add-after 'install 'wrap
           (@@ (guix build python-build-system) wrap)))))
    (native-inputs
     `(("intltool" ,intltool)
       ("itstool" ,itstool)
       ("glib:bin" ,glib "bin")         ; For glib-compile-resources
       ("gtk+:bin" ,gtk+ "bin")         ; For gtk-update-icon-cache
       ("pkg-config" ,pkg-config)))
    (inputs
     `(("gobject-introspection" ,gobject-introspection)
       ("gst-plugins-base" ,gst-plugins-base)
       ("libnotify" ,libnotify)
       ("libsecret" ,libsecret)
       ("libsoup" ,libsoup)
       ("python" ,python)
       ("python-beautifulsoup4" ,python-beautifulsoup4)
       ("python-gst" ,python-gst)
       ("python-pycairo" ,python-pycairo)
       ("python-pygobject" ,python-pygobject)
       ("python-pylast" ,python-pylast)
       ("totem-pl-parser" ,totem-pl-parser)
       ("webkitgtk" ,webkitgtk)))
    (propagated-inputs
     `(;; gst-plugins-base is required to start Lollypop,
       ;; the others are required to play streaming.
       ("gst-plugins-good" ,gst-plugins-good)
       ("gst-plugins-ugly" ,gst-plugins-ugly)))
    (home-page "https://wiki.gnome.org/Apps/Lollypop")
    (synopsis "GNOME music playing application")
    (description
     "Lollypop is a music player designed to play well with GNOME desktop.
Lollypop plays audio formats such as mp3, mp4, ogg and flac and gets information
from artists and tracks from the web.  It also fetches cover artworks
automatically and it can stream songs from online music services and charts.")
    (license license:gpl3+)))

(define-public gnome-video-effects
  (package
    (name "gnome-video-effects")
    (version "0.4.3")
    (source (origin
              (method url-fetch)
              (uri (string-append "mirror://gnome/sources/" name "/"
                                  (version-major+minor version) "/" name "-"
                                  version ".tar.xz"))
              (sha256
               (base32
                "06c2f1kihyhawap1s3zg5w7q7fypsybkp7xry4hxkdz4mpsy0zjs"))))
    (build-system glib-or-gtk-build-system)
    (arguments
     `(#:out-of-source? #f))
    (native-inputs
     `(("glib:bin" ,glib "bin")
       ("intltool" ,intltool)
       ("gettext" ,gettext-minimal)
       ("pkg-config" ,pkg-config)))
    (home-page "https://wiki.gnome.org/Projects/GnomeVideoEffects")
    (synopsis "Video effects for Cheese and other GNOME applications")
    (description
     "A collection of GStreamer video filters and effects to be used in
photo-booth-like software, such as Cheese.")
    (license license:gpl2+)))

(define-public cheese
  (package
    (name "cheese")
    (version "3.28.0")
    (source (origin
              (method url-fetch)
              (uri (string-append "mirror://gnome/sources/" name "/"
                                  (version-major+minor version) "/" name "-"
                                  version ".tar.xz"))
              (sha256
               (base32
                "06da5qc5hdvwwd5vkbgbx8pjx1l3mvr07yrnnv3v1hfc3wp7l7jw"))))
    (arguments
     ;; Tests require GDK.
     `(#:tests? #f
       #:phases
       (modify-phases %standard-phases
         (add-before 'install 'skip-gtk-update-icon-cache
           (lambda _
             ;; Don't create 'icon-theme.cache'
             (substitute* "Makefile"
               (("gtk-update-icon-cache") (which "true")))
             #t))
         (add-after 'install 'wrap-cheese
           (lambda* (#:key inputs outputs #:allow-other-keys)
             (let ((out             (assoc-ref outputs "out"))
                   (gst-plugin-path (getenv "GST_PLUGIN_SYSTEM_PATH")))
               (wrap-program (string-append out "/bin/cheese")
                 `("GST_PLUGIN_SYSTEM_PATH" ":" prefix (,gst-plugin-path))))
             #t)))))
    (build-system glib-or-gtk-build-system)
    (native-inputs
     `(("glib:bin" ,glib "bin")
       ("intltool" ,intltool)
       ("itstool" ,itstool)
       ("libxml2" ,libxml2)
       ("pkg-config" ,pkg-config)
       ("vala" ,vala)))
    (propagated-inputs
     `(("gnome-video-effects" ,gnome-video-effects)
       ("clutter" ,clutter)
       ("clutter-gst" ,clutter-gst)
       ("clutter-gtk" ,clutter-gtk)
       ("libcanberra" ,libcanberra)
       ("gdk-pixbuf" ,gdk-pixbuf)
       ("glib" ,glib)
       ("gstreamer" ,gstreamer)))
    (inputs
     `(("gnome-desktop" ,gnome-desktop)
       ("gobject-introspection" ,gobject-introspection)
       ("gst-plugins-base" ,gst-plugins-base)
       ("gst-plugins-bad" ,gst-plugins-bad)
       ("gtk+" ,gtk+)
       ("libx11" ,libx11)
       ("libxtst" ,libxtst)))
    (home-page "https://wiki.gnome.org/Apps/Cheese")
    (synopsis "Webcam photo booth software for GNOME")
    (description
     "Cheese uses your webcam to take photos and videos.  Cheese can also
apply fancy special effects and lets you share the fun with others.")
    (license license:gpl2+)))

(define-public sound-juicer
  (package
    (name "sound-juicer")
    (version "3.24.0")
    (source
     (origin
       (method url-fetch)
       (uri (string-append "mirror://gnome/sources/" name "/"
                           (version-major+minor version) "/"
                           name "-" version ".tar.xz"))
       (sha256
        (base32
         "19qg4xv0f9rkq34lragkmhii1llxsa87llbl28i759b0ks4f6sny"))))
    (build-system glib-or-gtk-build-system)
    (native-inputs
     `(("desktop-file-utils" ,desktop-file-utils)
       ("intltool" ,intltool)
       ("itstool" ,itstool)
       ("pkg-config" ,pkg-config)
       ("xmllint" ,libxml2)))
    (inputs
     `(("gtk+" ,gtk+)
       ("gsettings-desktop-schemas" ,gsettings-desktop-schemas)
       ("gstreamer" ,gstreamer)
       ("gst-plugins-base" ,gst-plugins-base)
       ("gst-plugins-good" ,gst-plugins-good)
       ("iso-codes" ,iso-codes)
       ("libbrasero-media3" ,brasero)
       ("libcanberra" ,libcanberra)
       ("libdiscid" ,libdiscid)
       ("libmusicbrainz" ,libmusicbrainz)
       ("neon" ,neon)))
    (home-page "https://wiki.gnome.org/Apps/SoundJuicer")
    (synopsis "Audio music cd ripper")
    (description "Sound Juicer extracts audio from compact discs and convert it
into audio files that a personal computer or digital audio player can play.
It supports ripping to any audio codec supported by a GStreamer plugin, such as
mp3, Ogg Vorbis and FLAC")
    (license license:gpl2+)))

(define-public soundconverter
  (package
    (name "soundconverter")
    (version "3.0.1")
    (source
     (origin
       (method url-fetch)
       (uri (string-append "https://launchpad.net/soundconverter/trunk/"
                           version "/+download/"
                           "soundconverter-" version ".tar.xz"))

       (sha256
        (base32 "1d6x1yf8psqbd9zbybxivfqg55khcnngp2mn92l161dfdk9512c5"))
       (patches
        (search-patches
         "soundconverter-remove-gconf-dependency.patch"))))
    (build-system glib-or-gtk-build-system)
    (arguments
     `(#:imported-modules ((guix build python-build-system)
                           (guix build glib-or-gtk-build-system)
                           ,@%gnu-build-system-modules)

       #:modules ((guix build glib-or-gtk-build-system)
                  (guix build utils)
                  ((guix build gnu-build-system) #:prefix gnu:)
                  ((guix build python-build-system) #:prefix python:))

       #:phases
       (modify-phases %standard-phases
         (add-after 'install 'wrap-soundconverter-for-python
           (assoc-ref python:%standard-phases 'wrap))
         (add-after 'install 'wrap-soundconverter
           (lambda* (#:key inputs outputs #:allow-other-keys)
             (let ((out               (assoc-ref outputs "out"))
                   (gi-typelib-path   (getenv "GI_TYPELIB_PATH"))
                   (gst-plugin-path   (getenv "GST_PLUGIN_SYSTEM_PATH")))
               (wrap-program (string-append out "/bin/soundconverter")
                 `("GI_TYPELIB_PATH"        ":" prefix (,gi-typelib-path))
                 `("GST_PLUGIN_SYSTEM_PATH" ":" prefix (,gst-plugin-path))))
             #t)))))
    (native-inputs
     `(("intltool" ,intltool)
       ("pkg-config" ,pkg-config)
       ("glib:bin" ,glib "bin")))
    (inputs
     `(("gtk+" ,gtk+)
       ("python" ,python)
       ("python-pygobject" ,python-pygobject)
       ("gstreamer" ,gstreamer)
       ("gst-plugins-base" ,gst-plugins-base)))
    (home-page "http://soundconverter.org/")
    (synopsis "Convert between audio formats with a graphical interface")
    (description
     "SoundConverter supports converting between many audio formats including
Opus, Ogg Vorbis, FLAC and more.  It supports parallel conversion, and
configurable file renaming. ")
    (license license:gpl3)))

(define-public workrave
  (package
    (name "workrave")
    (version "1.10.23")
    (source
     (origin
       (method git-fetch)
       (uri (git-reference
             (url "https://github.com/rcaelers/workrave.git")
             (commit (string-append "v" (string-map
                                         (match-lambda (#\. #\_) (chr chr))
                                         version)))))
       (file-name (git-file-name name version))
       (sha256
        (base32 "1qhlwfhwk5agv4904d6bsf83k9k89q7bms6agg967vsca4905vcw"))))
    (build-system glib-or-gtk-build-system)
    (propagated-inputs `(("glib" ,glib)
                         ("gtk+" ,gtk+)
                         ("gdk-pixbuf" ,gdk-pixbuf)
                         ("gtkmm" ,gtkmm)
                         ("glibmm" ,glibmm)
                         ("libx11" ,libx11)
                         ("libxtst" ,libxtst)
                         ("dconf" ,dconf)
                         ("libice" ,libice)))
    (inputs `(("libsm" ,libsm)
              ("python-cheetah" ,python2-cheetah)))
    (native-inputs `(("glib" ,glib "bin")
                     ("pkg-config" ,pkg-config)
                     ("gettext" ,gnu-gettext)
                     ("autoconf" ,autoconf)
                     ("autoconf-archive" , autoconf-archive)
                     ("automake" ,automake)
                     ("libtool" ,libtool)
                     ("intltool" ,intltool)
                     ("libxscrnsaver" ,libxscrnsaver)
                     ("gobject-introspection" ,gobject-introspection)
                     ("python2" ,python-2)))
    (synopsis "Tool to help prevent repetitive strain injury (RSI)")
    (description
     "Workrave is a program that assists in the recovery and prevention of
repetitive strain injury (@dfn{RSI}).  The program frequently alerts you to take
micro-pauses and rest breaks, and restricts you to your daily limit.")
    (home-page "http://www.workrave.org")
    (license license:gpl3+)))

(define-public ghex
  (package
    (name "ghex")
    (version "3.18.3")
    (source (origin
              (method url-fetch)
              (uri (string-append "mirror://gnome/sources/ghex/"
                                  (version-major+minor version) "/"
                                  "ghex-" version ".tar.xz"))
              (sha256
               (base32
                "1lq8920ad2chi9ibmyq0x9hg9yk63b0kdbzid03w42cwdzw50x66"))))
    (build-system glib-or-gtk-build-system)
    (native-inputs
     `(("pkg-config" ,pkg-config)
       ("gnome-common" ,gnome-common)
       ("which" ,which)
       ("intltool" ,intltool)
       ("yelp-tools" ,yelp-tools)
       ("desktop-file-utils" ,desktop-file-utils))) ; for 'desktop-file-validate'
    (inputs
     `(("atk" ,atk)
       ("gtk" ,gtk+)))
    (synopsis "GNOME hexadecimal editor")
    (description "The GHex program can view and edit files in two ways:
hexadecimal or ASCII.  It is useful for editing binary files in general.")
    (home-page "https://wiki.gnome.org/Apps/Ghex")
    (license license:gpl2)))

(define-public libdazzle
  (package
    (name "libdazzle")
    (version "3.28.5")
    (source (origin
              (method url-fetch)
              (uri (string-append "mirror://gnome/sources/libdazzle/"
                                  (version-major+minor version) "/"
                                  "libdazzle-" version ".tar.xz"))
              (sha256
               (base32
                "08qdwv2flywnh6kibkyv0pnm67pk8xlmjh4yqx6hf13hyhkxkqgg"))))
    (build-system meson-build-system)
    (arguments
     `(#:phases
       (modify-phases %standard-phases
         (add-after 'unpack 'disable-failing-test
           (lambda _
             ;; Disable failing test.
             (substitute* "tests/meson.build"
               (("test\\('test-application") "#"))
             #t))
         (add-before 'check 'pre-check
           (lambda _
             ;; Tests require a running X server.
             (system "Xvfb :1 &")
             (setenv "DISPLAY" ":1")
             #t)))))
    (native-inputs
     `(("glib" ,glib "bin")             ; glib-compile-resources
       ("pkg-config" ,pkg-config)
       ;; For tests.
       ("xorg-server" ,xorg-server)))
    (inputs
     `(("glib" ,glib)
       ("gobject-introspection" ,gobject-introspection)
       ("gtk+" ,gtk+)
       ("vala" ,vala)))
    (home-page "https://gitlab.gnome.org/GNOME/libdazzle")
    (synopsis "Companion library to GObject and Gtk+")
    (description "The libdazzle library is a companion library to GObject and
Gtk+.  It provides various features that the authors wish were in the
underlying library but cannot for various reasons.  In most cases, they are
wildly out of scope for those libraries.  In other cases, they are not quite
generic enough to work for everyone.")
    (license license:gpl3+)))

(define-public evolution
  (package
    (name "evolution")
    (version "3.28.1")
    (source (origin
              (method url-fetch)
              (uri (string-append "mirror://gnome/sources/evolution/"
                                  (version-major+minor version) "/"
                                  "evolution-" version ".tar.xz"))
              (sha256
               (base32
                "0sdv5lg2vlz5f4raymz9d8a5jq4j18vbqyigaip6508p3bjnfj8l"))))
    (build-system cmake-build-system)
    (arguments
     `(#:configure-flags
       (list "-DENABLE_PST_IMPORT=OFF"    ; libpst is not packaged
             "-DENABLE_LIBCRYPTUI=OFF"))) ; libcryptui hasn't seen a release
                                          ; in four years and cannot be built.
    (native-inputs
     `(("glib" ,glib "bin")               ; glib-mkenums
       ("pkg-config" ,pkg-config)
       ("intltool" ,intltool)
       ("itstool" ,itstool)))
    (inputs
     `(("enchant" ,enchant)
       ("evolution-data-server" ,evolution-data-server) ; must be the same version
       ("gcr" ,gcr)
       ("gnome-autoar" ,gnome-autoar)
       ("gnome-desktop" ,gnome-desktop)
       ("gtkspell3" ,gtkspell3)
       ("highlight" ,highlight)
       ("libcanberra" ,libcanberra)
       ("libedataserverui" ,evolution-data-server "libedataserverui")
       ("libgweather" ,libgweather)
       ("libnotify" ,libnotify)
       ("libsoup" ,libsoup)
       ("nss" ,nss)
       ("openldap" ,openldap)
       ("webkitgtk" ,webkitgtk)
       ("ytnef" ,ytnef)))
    (home-page "https://gitlab.gnome.org/GNOME/evolution")
    (synopsis "Manage your email, contacts and schedule")
    (description "Evolution is a personal information management application
that provides integrated mail, calendaring and address book
functionality.")
    ;; See COPYING for details.
    (license (list license:lgpl2.1 license:lgpl3 ; either one of these
                   license:openldap2.8 ; addressbook/gui/component/openldap-extract.h
                   license:lgpl2.1+))))  ; smime/lib/*<|MERGE_RESOLUTION|>--- conflicted
+++ resolved
@@ -5063,12 +5063,8 @@
                                   name "-" version ".tar.xz"))
               (sha256
                (base32
-<<<<<<< HEAD
                 "035lmm21imr7ddpzffqabv53g3ggjscmqvlzy3j1qkv00zrlxg47"))))
-=======
-                "1l8p1ghknmkmjpnpl7jr53j66qbzpikickzbmrz0aczyhq6pdy29"))))
     (outputs '("out" "lib"))
->>>>>>> f125c5a5
     (build-system glib-or-gtk-build-system)
     (arguments
      `(#:configure-flags
@@ -5120,12 +5116,8 @@
                                   name "-" version ".tar.xz"))
               (sha256
                (base32
-<<<<<<< HEAD
                 "11sq795115vrcgxl9svscm6wg8isjj784c3d84qzb6z47zq92zj3"))))
-=======
-                "12b9lfgwd57rzn9394xrbvl9ym5aqldpz9v7c9a421dsv8dgq13b"))))
     (outputs '("out" "libedataserverui"))
->>>>>>> f125c5a5
     (build-system cmake-build-system)
     (arguments
      '(;; XXX FIXME: 11/85 tests are failing.
@@ -6618,17 +6610,12 @@
        ("pkg-config" ,pkg-config)))
     (inputs
      `(("evolution-data-server" ,evolution-data-server)
-<<<<<<< HEAD
-       ("gnome-online-accounts" ,gnome-online-accounts)
+       ("gnome-online-accounts:lib" ,gnome-online-accounts "lib")
        ("gsettings-desktop-schemas" ,gsettings-desktop-schemas)
        ("libdazzle" ,libdazzle)
+       ("libedataserverui" ,evolution-data-server "libedataserverui")
        ("libgweather" ,libgweather)
        ("geoclue" ,geoclue)))
-=======
-       ("gnome-online-accounts:lib" ,gnome-online-accounts "lib")
-       ("gsettings-desktop-schemas" ,gsettings-desktop-schemas)
-       ("libedataserverui" ,evolution-data-server "libedataserverui")))
->>>>>>> f125c5a5
     (home-page "https://wiki.gnome.org/Apps/Calendar")
     (synopsis "GNOME's calendar application")
     (description
