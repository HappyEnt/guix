;;; GNU Guix --- Functional package management for GNU
;;; Copyright © 2013, 2014, 2015 Andreas Enge <andreas@enge.fr>
;;; Copyright © 2015 Mark H Weaver <mhw@netris.org>
;;; Copyright © 2015 Tomáš Čech <sleep_walker@suse.cz>
;;; Copyright © 2015 Ludovic Courtès <ludo@gnu.org>
;;; Copyright © 2016, 2017 Leo Famulari <leo@famulari.name>
;;; Copyright © 2017 Marius Bakke <mbakke@fastmail.com>
;;; Copyright © 2017 Efraim Flashner <efraim@flashner.co.il>
;;;
;;; This file is part of GNU Guix.
;;;
;;; GNU Guix is free software; you can redistribute it and/or modify it
;;; under the terms of the GNU General Public License as published by
;;; the Free Software Foundation; either version 3 of the License, or (at
;;; your option) any later version.
;;;
;;; GNU Guix is distributed in the hope that it will be useful, but
;;; WITHOUT ANY WARRANTY; without even the implied warranty of
;;; MERCHANTABILITY or FITNESS FOR A PARTICULAR PURPOSE.  See the
;;; GNU General Public License for more details.
;;;
;;; You should have received a copy of the GNU General Public License
;;; along with GNU Guix.  If not, see <http://www.gnu.org/licenses/>.

(define-module (gnu packages curl)
  #:use-module ((guix licenses) #:prefix license:)
  #:use-module (guix packages)
  #:use-module (guix download)
  #:use-module (guix utils)
  #:use-module (guix build-system gnu)
  #:use-module (gnu packages)
  #:use-module (gnu packages compression)
  #:use-module (gnu packages groff)
  #:use-module (gnu packages gsasl)
  #:use-module (gnu packages libidn)
  #:use-module (gnu packages openldap)
  #:use-module (gnu packages perl)
  #:use-module (gnu packages pkg-config)
  #:use-module (gnu packages python)
  #:use-module (gnu packages ssh)
  #:use-module (gnu packages tls))

(define-public curl
  (package
   (name "curl")
<<<<<<< HEAD
   (version "7.55.0")
   (source (origin
            (method url-fetch)
            (uri (string-append "https://curl.haxx.se/download/curl-"
                                version ".tar.lzma"))
            (patches (search-patches "curl-bounds-check.patch"))
            (sha256
             (base32
              "1785vxi0jamiv9d1wr1l45g0fm9ircxdfyfzf7ld8zv0z0i8bmfd"))))
=======
   (version "7.55.1")
   (replacement curl-7.56.0)
   (source (origin
            (method url-fetch)
            (uri (string-append "https://curl.haxx.se/download/curl-"
                                version ".tar.xz"))
            (sha256
             (base32
              "1dvbcwcar3dv488h9378hy145ma3ws2fwpbr6mgszd7chipcmbry"))))
>>>>>>> 4b8b4418
   (build-system gnu-build-system)
   (outputs '("out"
              "doc"))                             ;1.2 MiB of man3 pages
   (inputs `(("gnutls" ,gnutls)
             ("gss" ,gss)
             ("libidn" ,libidn)
             ("libssh2" ,libssh2)
             ("openldap" ,openldap)
             ("zlib" ,zlib)))
   (native-inputs
     `(("perl" ,perl)
       ;; to enable the --manual option and make test 1026 pass
       ("groff" ,groff)
       ("pkg-config" ,pkg-config)
       ("python" ,python-2)))
   (arguments
    `(#:configure-flags '("--with-gnutls" "--with-gssapi")
      ;; Add a phase to patch '/bin/sh' occurances in tests/runtests.pl
      #:phases
      (modify-phases %standard-phases
        (add-after
         'install 'move-man3-pages
         (lambda* (#:key outputs #:allow-other-keys)
           ;; Move section 3 man pages to "doc".
           (let ((out (assoc-ref outputs "out"))
                 (doc (assoc-ref outputs "doc")))
             (mkdir-p (string-append doc "/share/man"))
             (rename-file (string-append out "/share/man/man3")
                          (string-append doc "/share/man/man3"))
             #t)))
        (replace
         'check
         (lambda _
           (substitute* "tests/runtests.pl"
             (("/bin/sh") (which "sh")))

           ;; XXX FIXME: Test #1510 seems to work on some machines and not
           ;; others, possibly based on the kernel version.  It works on GuixSD
           ;; on x86_64 with linux-libre-4.1, but fails on Hydra for both i686
           ;; and x86_64 with the following error:
           ;;
           ;; test 1510...[HTTP GET connection cache limit (CURLOPT_MAXCONNECTS)]
           ;;
           ;;  1510: output (log/stderr1510) FAILED:
           ;; --- log/check-expected    2015-06-27 07:45:53.166720834 +0000
           ;; +++ log/check-generated   2015-06-27 07:45:53.166720834 +0000
           ;; @@ -1,5 +1,5 @@
           ;;  * Connection #0 to host server1.example.com left intact[LF]
           ;;  * Connection #1 to host server2.example.com left intact[LF]
           ;;  * Connection #2 to host server3.example.com left intact[LF]
           ;; -* Closing connection 0[LF]
           ;; +* Closing connection 1[LF]
           ;;  * Connection #3 to host server4.example.com left intact[LF]
           (delete-file "tests/data/test1510")

           ;; The top-level "make check" does "make -C tests quiet-test", which
           ;; is too quiet.  Use the "test" target instead, which is more
           ;; verbose.
           (zero? (system* "make" "-C" "tests" "test"))))
        (add-before 'install 'fix-Makefile
          ;; Fix a regression in 7.55.0 where docs are not installed.
          ;; https://github.com/curl/curl/commit/a7bbbb7c368c6096802007f61f19a02e9d75285b
          (lambda _
            (substitute* "Makefile"
              (("install-data-hook:\n")
               "install-data-hook:\n\tcd docs/libcurl && $(MAKE) install\n"))
            #t)))))
   (synopsis "Command line tool for transferring data with URL syntax")
   (description
    "curl is a command line tool for transferring data with URL syntax,
supporting DICT, FILE, FTP, FTPS, Gopher, HTTP, HTTPS, IMAP, IMAPS, LDAP,
LDAPS, POP3, POP3S, RTMP, RTSP, SCP, SFTP, SMTP, SMTPS, Telnet and TFTP.
curl supports SSL certificates, HTTP POST, HTTP PUT, FTP uploading, HTTP
form based upload, proxies, cookies, file transfer resume, user+password
authentication (Basic, Digest, NTLM, Negotiate, kerberos...), proxy
tunneling, and so on.")
   (license (license:non-copyleft "file://COPYING"
                                  "See COPYING in the distribution."))
<<<<<<< HEAD
   (home-page "https://curl.haxx.se/")))
=======
   (home-page "https://curl.haxx.se/")))

(define-public curl-7.56.0
  (package
    (inherit curl)
    (version "7.56.0")
    (source
      (origin
        (method url-fetch)
        (uri (string-append "https://curl.haxx.se/download/curl-"
                            version ".tar.xz"))
        (sha256
         (base32
          "0wni3zkw7jyrwgwkqnrkf2x2b7c78wsp7p4z6a246hz9l367nhrj"))))))
>>>>>>> 4b8b4418
<|MERGE_RESOLUTION|>--- conflicted
+++ resolved
@@ -43,17 +43,6 @@
 (define-public curl
   (package
    (name "curl")
-<<<<<<< HEAD
-   (version "7.55.0")
-   (source (origin
-            (method url-fetch)
-            (uri (string-append "https://curl.haxx.se/download/curl-"
-                                version ".tar.lzma"))
-            (patches (search-patches "curl-bounds-check.patch"))
-            (sha256
-             (base32
-              "1785vxi0jamiv9d1wr1l45g0fm9ircxdfyfzf7ld8zv0z0i8bmfd"))))
-=======
    (version "7.55.1")
    (replacement curl-7.56.0)
    (source (origin
@@ -63,7 +52,6 @@
             (sha256
              (base32
               "1dvbcwcar3dv488h9378hy145ma3ws2fwpbr6mgszd7chipcmbry"))))
->>>>>>> 4b8b4418
    (build-system gnu-build-system)
    (outputs '("out"
               "doc"))                             ;1.2 MiB of man3 pages
@@ -142,9 +130,6 @@
 tunneling, and so on.")
    (license (license:non-copyleft "file://COPYING"
                                   "See COPYING in the distribution."))
-<<<<<<< HEAD
-   (home-page "https://curl.haxx.se/")))
-=======
    (home-page "https://curl.haxx.se/")))
 
 (define-public curl-7.56.0
@@ -158,5 +143,4 @@
                             version ".tar.xz"))
         (sha256
          (base32
-          "0wni3zkw7jyrwgwkqnrkf2x2b7c78wsp7p4z6a246hz9l367nhrj"))))))
->>>>>>> 4b8b4418
+          "0wni3zkw7jyrwgwkqnrkf2x2b7c78wsp7p4z6a246hz9l367nhrj"))))))