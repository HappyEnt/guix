;;; GNU Guix --- Functional package management for GNU
;;; Copyright © 2013, 2014, 2015 Andreas Enge <andreas@enge.fr>
;;; Copyright © 2015 Mark H Weaver <mhw@netris.org>
;;; Copyright © 2015 Tomáš Čech <sleep_walker@suse.cz>
;;; Copyright © 2015 Ludovic Courtès <ludo@gnu.org>
;;; Copyright © 2016, 2017 Leo Famulari <leo@famulari.name>
;;; Copyright © 2017 Marius Bakke <mbakke@fastmail.com>
;;;
;;; This file is part of GNU Guix.
;;;
;;; GNU Guix is free software; you can redistribute it and/or modify it
;;; under the terms of the GNU General Public License as published by
;;; the Free Software Foundation; either version 3 of the License, or (at
;;; your option) any later version.
;;;
;;; GNU Guix is distributed in the hope that it will be useful, but
;;; WITHOUT ANY WARRANTY; without even the implied warranty of
;;; MERCHANTABILITY or FITNESS FOR A PARTICULAR PURPOSE.  See the
;;; GNU General Public License for more details.
;;;
;;; You should have received a copy of the GNU General Public License
;;; along with GNU Guix.  If not, see <http://www.gnu.org/licenses/>.

(define-module (gnu packages curl)
  #:use-module ((guix licenses) #:prefix license:)
  #:use-module (guix packages)
  #:use-module (guix download)
  #:use-module (guix utils)
  #:use-module (guix build-system gnu)
  #:use-module (gnu packages)
  #:use-module (gnu packages compression)
  #:use-module (gnu packages groff)
  #:use-module (gnu packages gsasl)
  #:use-module (gnu packages libidn)
  #:use-module (gnu packages openldap)
  #:use-module (gnu packages perl)
  #:use-module (gnu packages pkg-config)
  #:use-module (gnu packages python)
  #:use-module (gnu packages ssh)
  #:use-module (gnu packages tls))

(define-public curl
  (package
   (name "curl")
<<<<<<< HEAD
   (version "7.55.1")
=======
   (replacement curl-7.56.0)
   (version "7.54.1")
>>>>>>> 8bde6a52
   (source (origin
            (method url-fetch)
            (uri (string-append "https://curl.haxx.se/download/curl-"
                                version ".tar.xz"))
            (sha256
             (base32
              "1dvbcwcar3dv488h9378hy145ma3ws2fwpbr6mgszd7chipcmbry"))))
   (build-system gnu-build-system)
   (outputs '("out"
              "doc"))                             ;1.2 MiB of man3 pages
   (inputs `(("gnutls" ,gnutls)
             ("gss" ,gss)
             ("libidn" ,libidn)
             ("libssh2" ,libssh2)
             ("openldap" ,openldap)
             ("zlib" ,zlib)))
   (native-inputs
     `(("perl" ,perl)
       ;; to enable the --manual option and make test 1026 pass
       ("groff" ,groff)
       ("pkg-config" ,pkg-config)
       ("python" ,python-2)))
   (arguments
    `(#:configure-flags '("--with-gnutls" "--with-gssapi")
      ;; Add a phase to patch '/bin/sh' occurances in tests/runtests.pl
      #:phases
      (modify-phases %standard-phases
        (add-after
         'install 'move-man3-pages
         (lambda* (#:key outputs #:allow-other-keys)
           ;; Move section 3 man pages to "doc".
           (let ((out (assoc-ref outputs "out"))
                 (doc (assoc-ref outputs "doc")))
             (mkdir-p (string-append doc "/share/man"))
             (rename-file (string-append out "/share/man/man3")
                          (string-append doc "/share/man/man3"))
             #t)))
        (replace
         'check
         (lambda _
           (substitute* "tests/runtests.pl"
             (("/bin/sh") (which "sh")))

           ;; XXX FIXME: Test #1510 seems to work on some machines and not
           ;; others, possibly based on the kernel version.  It works on GuixSD
           ;; on x86_64 with linux-libre-4.1, but fails on Hydra for both i686
           ;; and x86_64 with the following error:
           ;;
           ;; test 1510...[HTTP GET connection cache limit (CURLOPT_MAXCONNECTS)]
           ;;
           ;;  1510: output (log/stderr1510) FAILED:
           ;; --- log/check-expected    2015-06-27 07:45:53.166720834 +0000
           ;; +++ log/check-generated   2015-06-27 07:45:53.166720834 +0000
           ;; @@ -1,5 +1,5 @@
           ;;  * Connection #0 to host server1.example.com left intact[LF]
           ;;  * Connection #1 to host server2.example.com left intact[LF]
           ;;  * Connection #2 to host server3.example.com left intact[LF]
           ;; -* Closing connection 0[LF]
           ;; +* Closing connection 1[LF]
           ;;  * Connection #3 to host server4.example.com left intact[LF]
           (delete-file "tests/data/test1510")

           ;; The top-level "make check" does "make -C tests quiet-test", which
           ;; is too quiet.  Use the "test" target instead, which is more
           ;; verbose.
           (zero? (system* "make" "-C" "tests" "test")))))))
   (synopsis "Command line tool for transferring data with URL syntax")
   (description
    "curl is a command line tool for transferring data with URL syntax,
supporting DICT, FILE, FTP, FTPS, Gopher, HTTP, HTTPS, IMAP, IMAPS, LDAP,
LDAPS, POP3, POP3S, RTMP, RTSP, SCP, SFTP, SMTP, SMTPS, Telnet and TFTP.
curl supports SSL certificates, HTTP POST, HTTP PUT, FTP uploading, HTTP
form based upload, proxies, cookies, file transfer resume, user+password
authentication (Basic, Digest, NTLM, Negotiate, kerberos...), proxy
tunneling, and so on.")
   (license (license:non-copyleft "file://COPYING"
                                  "See COPYING in the distribution."))
<<<<<<< HEAD
   (home-page "https://curl.haxx.se/")))
=======
   (home-page "https://curl.haxx.se/")))

(define-public curl-7.56.0
  (package
    (inherit curl)
    (version "7.56.0")
    (source
      (origin
        (method url-fetch)
        (uri (string-append "https://curl.haxx.se/download/curl-"
                            version ".tar.xz"))
        (sha256
         (base32
          "0wni3zkw7jyrwgwkqnrkf2x2b7c78wsp7p4z6a246hz9l367nhrj"))))))
>>>>>>> 8bde6a52
<|MERGE_RESOLUTION|>--- conflicted
+++ resolved
@@ -42,12 +42,8 @@
 (define-public curl
   (package
    (name "curl")
-<<<<<<< HEAD
    (version "7.55.1")
-=======
    (replacement curl-7.56.0)
-   (version "7.54.1")
->>>>>>> 8bde6a52
    (source (origin
             (method url-fetch)
             (uri (string-append "https://curl.haxx.se/download/curl-"
@@ -125,9 +121,6 @@
 tunneling, and so on.")
    (license (license:non-copyleft "file://COPYING"
                                   "See COPYING in the distribution."))
-<<<<<<< HEAD
-   (home-page "https://curl.haxx.se/")))
-=======
    (home-page "https://curl.haxx.se/")))
 
 (define-public curl-7.56.0
@@ -141,5 +134,4 @@
                             version ".tar.xz"))
         (sha256
          (base32
-          "0wni3zkw7jyrwgwkqnrkf2x2b7c78wsp7p4z6a246hz9l367nhrj"))))))
->>>>>>> 8bde6a52
+          "0wni3zkw7jyrwgwkqnrkf2x2b7c78wsp7p4z6a246hz9l367nhrj"))))))