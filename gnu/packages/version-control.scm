;;; GNU Guix --- Functional package management for GNU
;;; Copyright © 2013 Nikita Karetnikov <nikita@karetnikov.org>
;;; Copyright © 2013 Cyril Roelandt <tipecaml@gmail.com>
;;; Copyright © 2013, 2014, 2015, 2016 Ludovic Courtès <ludo@gnu.org>
;;; Copyright © 2013, 2014 Andreas Enge <andreas@enge.fr>
;;; Copyright © 2015, 2016 Mathieu Lirzin <mthl@gnu.org>
;;; Copyright © 2014, 2015, 2016 Mark H Weaver <mhw@netris.org>
;;; Copyright © 2014, 2016 Eric Bavier <bavier@member.fsf.org>
;;; Copyright © 2015, 2016 Efraim Flashner <efraim@flashner.co.il>
;;; Copyright © 2015 Kyle Meyer <kyle@kyleam.com>
;;; Copyright © 2015 Ricardo Wurmus <rekado@elephly.net>
;;;
;;; This file is part of GNU Guix.
;;;
;;; GNU Guix is free software; you can redistribute it and/or modify it
;;; under the terms of the GNU General Public License as published by
;;; the Free Software Foundation; either version 3 of the License, or (at
;;; your option) any later version.
;;;
;;; GNU Guix is distributed in the hope that it will be useful, but
;;; WITHOUT ANY WARRANTY; without even the implied warranty of
;;; MERCHANTABILITY or FITNESS FOR A PARTICULAR PURPOSE.  See the
;;; GNU General Public License for more details.
;;;
;;; You should have received a copy of the GNU General Public License
;;; along with GNU Guix.  If not, see <http://www.gnu.org/licenses/>.

(define-module (gnu packages version-control)
  #:use-module ((guix licenses)
                #:select (asl2.0 bsd-2 bsd-3
                          gpl1+ gpl2 gpl2+ gpl3+ lgpl2.1
                          public-domain x11-style))
  #:use-module (guix utils)
  #:use-module (guix packages)
  #:use-module (guix download)
  #:use-module (guix git-download)
  #:use-module (guix build-system cmake)
  #:use-module (guix build-system gnu)
  #:use-module (guix build-system python)
  #:use-module (guix build-system trivial)
  #:use-module (gnu packages apr)
  #:use-module (gnu packages autotools)
  #:use-module (gnu packages documentation)
  #:use-module (gnu packages base)
  #:use-module (gnu packages bison)
  #:use-module (gnu packages cook)
  #:use-module (gnu packages curl)
  #:use-module (gnu packages docbook)
  #:use-module (gnu packages ed)
  #:use-module (gnu packages file)
  #:use-module (gnu packages flex)
  #:use-module (gnu packages gettext)
  #:use-module (gnu packages groff)
  #:use-module (gnu packages linux)
  #:use-module (gnu packages nano)
  #:use-module (gnu packages ncurses)
  #:use-module (gnu packages ssh)
  #:use-module (gnu packages web)
  #:use-module (gnu packages openstack)
  #:use-module (gnu packages perl)
  #:use-module (gnu packages pkg-config)
  #:use-module (gnu packages python)
  #:use-module (gnu packages databases)
  #:use-module (gnu packages admin)
  #:use-module (gnu packages xml)
  #:use-module (gnu packages emacs)
  #:use-module (gnu packages compression)
  #:use-module (gnu packages swig)
  #:use-module (gnu packages tcl)
  #:use-module (gnu packages tls)
  #:use-module (gnu packages)
  #:use-module (ice-9 match)
  #:use-module (srfi srfi-1))

(define-public bazaar
  (package
    (name "bazaar")
    (version "2.7.0")
    (source
     (origin
      (method url-fetch)
      (uri (string-append "https://launchpad.net/bzr/"
                          (version-major+minor version) "/" version
                          "/+download/bzr-" version ".tar.gz"))
      (sha256
       (base32
        "1cysix5k3wa6y7jjck3ckq3abls4gvz570s0v0hxv805nwki4i8d"))))
    (build-system python-build-system)
    (inputs
     ;; Note: 'tools/packaging/lp-upload-release' and 'tools/weavemerge.sh'
     ;; require Zsh.
     `(("gettext" ,gnu-gettext)))
    (arguments
     `(#:tests? #f ; no test target
       #:python ,python-2   ; Python 3 apparently not yet supported, see
                            ; https://answers.launchpad.net/bzr/+question/229048
       #:phases (alist-cons-after
                 'unpack 'fix-mandir
                 (lambda _
                   (substitute* "setup.py"
                     (("man/man1") "share/man/man1")))
                 %standard-phases)))
    (home-page "https://gnu.org/software/bazaar")
    (synopsis "Version control system supporting both distributed and centralized workflows")
    (description
     "GNU Bazaar is a version control system that allows you to record
changes to project files over time.  It supports both a distributed workflow
as well as the classic centralized workflow.")
    (license gpl2+)))

(define-public git
  ;; Keep in sync with 'git-manpages'!
  (package
   (name "git")
<<<<<<< HEAD
   (version "2.9.0")
=======
   (version "2.9.1")
>>>>>>> 5f010781
   (source (origin
            (method url-fetch)
            (uri (string-append "mirror://kernel.org/software/scm/git/git-"
                                version ".tar.xz"))
            (sha256
             (base32
<<<<<<< HEAD
              "02dl8yvvl7m4zy39s0xmqr958ah7krvkv94lmx4vz3wl95wsj7zl"))))
=======
              "18l2jb4bkp9ljz6p2aviwzxqyzza9z3v6h1pnkz7kjf1fay61zp8"))))
>>>>>>> 5f010781
   (build-system gnu-build-system)
   (native-inputs
    `(("native-perl" ,perl)
      ("gettext" ,gnu-gettext)))
   (inputs
    `(("curl" ,curl)
      ("expat" ,expat)
      ("openssl" ,openssl)
      ("perl" ,perl)
      ("python" ,python-2) ; CAVEAT: incompatible with python-3 according to INSTALL
      ("zlib" ,zlib)

      ;; For 'git-svn'.
      ("subversion" ,subversion)

      ;; For 'git-send-email'
      ("perl-authen-sasl" ,perl-authen-sasl)
      ("perl-net-smtp-ssl" ,perl-net-smtp-ssl)
      ("perl-io-socket-ssl" ,perl-io-socket-ssl)

      ;; For 'git gui', 'gitk', and 'git citool'.
      ("tcl" ,tcl)
      ("tk" ,tk)))
   (outputs '("out"                               ; the core
              "send-email"                        ; for git-send-email
              "svn"                               ; git-svn
              "gui"))                             ; gitk, git gui
   (arguments
    `(#:make-flags `("V=1"                        ;more verbose compilation

                     ;; By default 'make install' creates hard links for
                     ;; things in 'libexec/git-core', which leads to huge
                     ;; nars; see <http://bugs.gnu.org/21949>.
                     "NO_INSTALL_HARDLINKS=indeed")
      #:test-target "test"
      #:tests? #f ; FIXME: Many tests are failing

      ;; The explicit --with-tcltk forces the build system to hardcode the
      ;; absolute file name to 'wish'.
      #:configure-flags (list (string-append "--with-tcltk="
                                             (assoc-ref %build-inputs "tk")
                                             "/bin/wish8.6")) ; XXX

      #:modules ((srfi srfi-1)
                 ,@%gnu-build-system-modules)
      #:phases
      (modify-phases %standard-phases
        (add-after 'configure 'patch-makefile-shebangs
          (lambda _
            (substitute* "Makefile"
              (("/bin/sh") (which "sh"))
              (("/usr/bin/perl") (which "perl"))
              (("/usr/bin/python") (which "python")))))
        (add-after 'configure 'add-PM.stamp
          (lambda _
            ;; Add the "PM.stamp" to avoid "no rule to make target".
            (call-with-output-file "perl/PM.stamp" (const #t))
            #t))
        (add-after 'install 'install-shell-completion
          (lambda* (#:key outputs #:allow-other-keys)
            (let* ((out         (assoc-ref outputs "out"))
                   (completions (string-append out "/etc/bash_completion.d")))
              ;; TODO: Install the tcsh and zsh completions in the right place.
              (mkdir-p completions)
              (copy-file "contrib/completion/git-completion.bash"
                         (string-append completions "/git"))
              #t)))
        (add-after 'install 'split
          (lambda* (#:key inputs outputs #:allow-other-keys)
            ;; Split the binaries to the various outputs.
            (let* ((out      (assoc-ref outputs "out"))
                   (se       (assoc-ref outputs "send-email"))
                   (svn      (assoc-ref outputs "svn"))
                   (gui      (assoc-ref outputs "gui"))
                   (gitk     (string-append out "/bin/gitk"))
                   (gitk*    (string-append gui "/bin/gitk"))
                   (git-gui  (string-append out "/libexec/git-core/git-gui"))
                   (git-gui* (string-append gui "/libexec/git-core/git-gui"))
                   (git-cit  (string-append out "/libexec/git-core/git-citool"))
                   (git-cit* (string-append gui "/libexec/git-core/git-citool"))
                   (git-se   (string-append out "/libexec/git-core/git-send-email"))
                   (git-se*  (string-append se  "/libexec/git-core/git-send-email"))
                   (git-svn  (string-append out "/libexec/git-core/git-svn"))
                   (git-svn* (string-append svn "/libexec/git-core/git-svn"))
                   (git-sm   (string-append out
                                            "/libexec/git-core/git-submodule")))
              (mkdir-p (string-append gui "/bin"))
              (mkdir-p (string-append gui "/libexec/git-core"))
              (mkdir-p (string-append se  "/libexec/git-core"))
              (mkdir-p (string-append svn "/libexec/git-core"))

              (for-each (lambda (old new)
                          (copy-file old new)
                          (delete-file old)
                          (chmod new #o555))
                        (list gitk git-gui git-cit git-se git-svn)
                        (list gitk* git-gui* git-cit* git-se* git-svn*))

              ;; Tell 'git-svn' where Subversion is.
              (wrap-program git-svn*
                `("PATH" ":" prefix
                  (,(string-append (assoc-ref inputs "subversion")
                                   "/bin")))
                `("PERL5LIB" ":" prefix
                  (,(string-append (assoc-ref inputs "subversion")
                                   "/lib/perl5/site_perl")))

                ;; XXX: The .so for SVN/Core.pm lacks a RUNPATH, so
                ;; help it find 'libsvn_client-1.so'.
                `("LD_LIBRARY_PATH" ":" prefix
                  (,(string-append (assoc-ref inputs "subversion")
                                   "/lib"))))

              ;; Tell 'git-send-email' where perl modules are.
              (wrap-program git-se*
                `("PERL5LIB" ":" prefix
                  ,(map (lambda (o) (string-append o "/lib/perl5/site_perl"))
                        (list
                         ,@(transitive-input-references
                            'inputs
                            (map (lambda (l)
                                   (assoc l (inputs)))
                                 '("perl-authen-sasl"
                                   "perl-net-smtp-ssl"
                                   "perl-io-socket-ssl")))))))

              ;; Tell 'git-submodule' where Perl is.
              (wrap-program git-sm
                `("PATH" ":" prefix
                  (,(string-append (assoc-ref inputs "perl")
                                   "/bin"))))

              ;; Tell 'git' to look for core programs in the user's profile.
              ;; This allows user to install other outputs of this package and
              ;; have them transparently taken into account.  There's a
              ;; 'GIT_EXEC_PATH' environment variable, but it's supposed to
              ;; specify a single directory, not a search path.
              (wrap-program (string-append out "/bin/git")
                `("PATH" ":" prefix
                  ("$HOME/.guix-profile/libexec/git-core")))))))))

   (native-search-paths
    ;; For HTTPS access, Git needs a single-file certificate bundle, specified
    ;; with $GIT_SSL_CAINFO.
    ;; FIXME: This variable designates a single file; it is not a search path.
    (list (search-path-specification
           (variable "GIT_SSL_CAINFO")
           (file-type 'regular)
           (files '("etc/ssl/certs/ca-certificates.crt")))))

   (synopsis "Distributed version control system")
   (description
    "Git is a free distributed version control system designed to handle
everything from small to very large projects with speed and efficiency.")
   (license gpl2)
   (home-page "http://git-scm.com/")))

(define-public git-manpages
  ;; Keep in sync with 'git'!

  ;; Granted, we could build the man pages from the 'git' package itself,
  ;; which contains the real source.  However, it would add a dependency on a
  ;; full XML tool chain, and building it actually takes ages.  So we use this
  ;; lazy approach.
  (package
    (name "git-manpages")
    (version (package-version git))
    (source (origin
              (method url-fetch)
              (uri (string-append
                    "mirror://kernel.org/software/scm/git/git-manpages-"
                    version ".tar.xz"))
              (sha256
               (base32
<<<<<<< HEAD
                "0ic4zs4axkkwa44nqv5iihj3q2nm42kx0j8scnfp1z93m6pw31fw"))))
=======
                "1v9icsf85vvrrg7fakm91d11q23rvnh6dq4b4c4ya8v95z00mg8p"))))
>>>>>>> 5f010781
    (build-system trivial-build-system)
    (arguments
     '(#:modules ((guix build utils))
       #:builder
       (begin
         (use-modules (guix build utils))

         (let* ((xz  (assoc-ref %build-inputs "xz"))
                (tar (assoc-ref %build-inputs "tar"))
                (out (assoc-ref %outputs "out"))
                (man (string-append out "/share/man")))
           (setenv "PATH" (string-append tar "/bin:" xz "/bin"))

           (mkdir-p man)
           (with-directory-excursion man
             (zero? (system* "tar" "xvf"
                             (assoc-ref %build-inputs "source"))))))))

    (native-inputs `(("tar" ,tar)
                     ("xz" ,xz)))
    (home-page (package-home-page git))
    (license (package-license git))
    (synopsis "Man pages of the Git version control system")
    (description
     "This package provides the man pages of the Git version control system.
This is the documentation displayed when using the '--help' option of a 'git'
command.")))

(define-public libgit2
  (package
    (name "libgit2")
    (version "0.24.1")
    (source (origin
              (method url-fetch)
              (uri (string-append "https://github.com/libgit2/libgit2/"
                                  "archive/v" version ".tar.gz"))
              (file-name (string-append name "-" version ".tar.gz"))
              (sha256
               (base32
                "1ppyfwxc276d2p2pwbzlmvs2bkgng425rl8k2rf9nsq66jxqq6b0"))))
    (build-system cmake-build-system)
    (arguments
     `(#:phases
       (modify-phases %standard-phases
         (add-after 'unpack 'fix-hardcoded-paths
           (lambda _
             (substitute* "tests/repo/init.c"
               (("#!/bin/sh") (string-append "#!" (which "sh"))))
             (substitute* "tests/clar/fs.h"
               (("/bin/cp") (which "cp"))
               (("/bin/rm") (which "rm")))
             #t))
         ;; Run checks more verbosely.
         (replace 'check
           (lambda _ (zero? (system* "./libgit2_clar" "-v" "-Q")))))))
    (inputs
     `(("libssh2" ,libssh2)
       ("libcurl" ,curl)
       ("python" ,python-wrapper)
       ("openssl" ,openssl)))
    (native-inputs
     `(("pkg-config" ,pkg-config)))
    (home-page "http://libgit2.github.com/")
    (synopsis "Library providing Git core methods")
    (description
     "Libgit2 is a portable, pure C implementation of the Git core methods
provided as a re-entrant linkable library with a solid API, allowing you to
write native speed custom Git applications in any language with bindings.")
    ;; GPLv2 with linking exception
    (license gpl2)))

(define-public cgit
  (package
    (name "cgit")
    (version "1.0")
    (source (origin
              (method url-fetch)
              (uri (string-append
                    "https://git.zx2c4.com/cgit/snapshot/cgit-"
                    version ".tar.xz"))
              (sha256
               (base32
                "0kbh835p7dl4h88qv55fyfh1za09cgnqh63rii325w9215hm95x8"))))
    (build-system gnu-build-system)
    (arguments
     '(#:tests? #f ; XXX: fail to build the in-source git.
       #:test-target "test"
       #:make-flags '("CC=gcc" "SHELL_PATH=sh")
       #:phases
       (modify-phases %standard-phases
         (add-after 'unpack 'unpack-git
           (lambda* (#:key inputs #:allow-other-keys)
             ;; Unpack the source of git into the 'git' directory.
             (zero? (system*
                     "tar" "--strip-components=1" "-C" "git" "-xf"
                     (assoc-ref inputs "git:src")))))
         (delete 'configure) ; no configure script
         (add-after 'build 'build-man
           (lambda* (#:key make-flags #:allow-other-keys)
             (zero? (apply system* `("make" ,@make-flags "doc-man")))))
         (replace 'install
           (lambda* (#:key make-flags outputs #:allow-other-keys)
             (let ((out (assoc-ref outputs "out")))
               (and (zero? (apply system*
                                  `("make" ,@make-flags
                                    ,(string-append "prefix=" out)
                                    ,(string-append
                                      "CGIT_SCRIPT_PATH=" out "/share/cgit")
                                    "install" "install-man")))
                    ;; Move the platform-dependent 'cgit.cgi' into lib
                    ;; to get it stripped.
                    (rename-file (string-append out "/share/cgit/cgit.cgi")
                                 (string-append out "/lib/cgit/cgit.cgi"))
                    #t)))))))
    (native-inputs
     ;; For building manpage.
     `(("asciidoc" ,asciidoc)
       ("docbook-xml" ,docbook-xml)
       ("docbook-xsl" ,docbook-xsl)
       ("xmllint" ,libxml2)
       ("xsltprot" ,libxslt)))
    (inputs
     `(("git:src" ,(package-source git))
       ("openssl" ,openssl)
       ("zlib" ,zlib)))
    (home-page "https://git.zx2c4.com/cgit/")
    (synopsis "Web frontend for git repositories")
    (description
     "CGit is an attempt to create a fast web interface for the Git SCM, using
a built-in cache to decrease server I/O pressure.")
    (license gpl2)))

(define-public shflags
  (package
    (name "shflags")
    (version "1.2.0")
    (source (origin
              (method url-fetch)
              (uri (string-append "https://github.com/kward/shflags/archive/v"
                                  version ".tar.gz"))
              (sha256
               (base32
                "0zxw12haylaq60a335xlqcs4afw2zrgwqymmpw0m21r51w6irdmr"))))
    (build-system trivial-build-system)
    (native-inputs `(("tar" ,tar)
                     ("gzip" ,gzip)))
    (arguments
     `(#:modules ((guix build utils))
       #:builder (begin
                   (use-modules (guix build utils))
                   (let* ((source (assoc-ref %build-inputs "source"))
                          (tar    (assoc-ref %build-inputs "tar"))
                          (gzip   (assoc-ref %build-inputs "gzip"))
                          (output (assoc-ref %outputs "out"))
                          (srcdir (string-append output "/src")))
                     (begin
                       (setenv "PATH" (string-append gzip "/bin"))
                       (system* (string-append tar "/bin/tar") "xzf"
                                source)
                       (chdir ,(string-append name "-" version))
                       (mkdir-p srcdir)
                       (copy-file "src/shflags"
                                  (string-append srcdir "/shflags"))
                       #t)))))
    (home-page "https://github.com/kward/shflags")
    (synopsis "Command-line flags library for shell scripts")
    (description
     "Shell Flags (shFlags) is a library written to greatly simplify the
handling of command-line flags in Bourne based Unix shell scripts (bash, dash,
ksh, sh, zsh).  Most shell scripts use getopt for flags processing, but the
different versions of getopt on various OSes make writing portable shell
scripts difficult.  shFlags instead provides an API that doesn't change across
shell and OS versions so the script writer can be confident that the script
will work.")
    (license lgpl2.1)))

(define-public git-flow
  (package
    (name "git-flow")
    ;; This version has not be officially released yet, so we build it
    ;; directly from the git repository.
    (version "0.4.2-pre")
    (source (origin
              (method git-fetch)
              (uri (git-reference
                    (url "https://github.com/nvie/gitflow/")
                    (commit "15aab26490facf285acef56cb5d61025eacb3a69")))
              (sha256
               (base32
                "01fs97q76fdfnvmrh2cyjhywcs3pykf1dg58sy0frflnsdzs6prx"))))
    (build-system gnu-build-system)
    (inputs `(("shflags" ,shflags)))
    (arguments
     '(#:tests? #f                    ; no tests
       #:make-flags (list (string-append "prefix="
                                         (assoc-ref %outputs "out")))
       #:phases (alist-cons-after
                 'unpack 'reset-shFlags-link
                 (lambda* (#:key inputs #:allow-other-keys)
                   ;; The link points to a file in the shFlags submodule.
                   ;; Redirect it to point to our system shFlags.
                   (let ((shflags (assoc-ref inputs "shflags")))
                     (begin
                       (delete-file "gitflow-shFlags")
                       (symlink (string-append shflags "/src/shflags")
                                "gitflow-shFlags"))))
                 (alist-delete
                  'configure
                  (alist-delete 'build %standard-phases)))))
    (home-page "http://nvie.com/posts/a-successful-git-branching-model/")
    (synopsis "Git extensions for Vincent Driessen's branching model")
    (description
     "Vincent Driessen's branching model is a git branching and release
management strategy that helps developers keep track of features, hotfixes,
and releases in bigger software projects.  The git-flow library of git
subcommands helps automate some parts of the flow to make working with it a
lot easier.")
    (license bsd-2)))

(define-public git-test-sequence
  (let ((commit "48e5a2f5a13a5f30452647237e23362b459b9c76"))
    (package
      (name "git-test-sequence")
      (version (string-append "20140312." (string-take commit 7)))
      (source (origin
                (method git-fetch)
                (uri (git-reference
                      ;; There are many other scripts in this directory; we
                      ;; are interested in just one for this package.
                      (url "https://github.com/dustin/bindir")
                      (commit commit)))
                (sha256
                 (base32
                  "1dcq0y16yznbv4k9h8gg90kv1gkn8r8dbvl4m2rpfd7q5nqhn617"))))
      (build-system trivial-build-system)
      (arguments
       `(#:modules ((guix build utils))
         #:builder (begin
                     (use-modules (guix build utils))
                     (let* ((source (assoc-ref %build-inputs "source"))
                            (output (assoc-ref %outputs "out"))
                            (bindir (string-append output "/bin"))
                            (script "git-test-sequence"))
                       (install-file (string-append source "/" script)
                                     bindir)
                       #t))))
      (home-page "http://dustin.sallings.org/2010/03/28/git-test-sequence.html")
      (synopsis "Run a command over a sequence of commits")
      (description
       "git-test-sequence is similar to an automated git bisect except it’s
linear.  It will test every change between two points in the DAG.  It will
also walk each side of a merge and test those changes individually.")
      (license (x11-style "file://LICENSE")))))

(define-public gitolite
  (package
    (name "gitolite")
    (version "3.6.5")
    (source (origin
              (method url-fetch)
              (uri (string-append
                    "https://github.com/sitaramc/gitolite/archive/v"
                    version ".tar.gz"))
              (file-name (string-append name "-" version ".tar.gz"))
              (sha256
               (base32
                "0xpqg04gyr4dhdhxx5lbk61lwwd5ml32530bigg2qy663icngwqm"))))
    (build-system gnu-build-system)
    (arguments
     '(#:tests? #f ; no tests
       #:phases (modify-phases %standard-phases
                  (delete 'configure)
                  (delete 'build)
                  (add-before 'install 'patch-scripts
                    (lambda* (#:key inputs #:allow-other-keys)
                      (let ((perl (string-append (assoc-ref inputs "perl")
                                                 "/bin/perl")))
                        ;; This seems to take care of every shell script that
                        ;; invokes Perl.
                        (substitute* (find-files "." ".*")
                          ((" perl -")
                           (string-append " " perl " -"))))))
                  (replace 'install
                    (lambda* (#:key outputs #:allow-other-keys)
                      (let* ((output (assoc-ref outputs "out"))
                             (sharedir (string-append output "/share/gitolite"))
                             (bindir (string-append output "/bin")))
                        (mkdir-p sharedir)
                        (mkdir-p bindir)
                        (system* "./install" "-to" sharedir)
                        ;; Create symlinks for executable scripts in /bin.
                        (for-each (lambda (script)
                                    (symlink (string-append sharedir "/" script)
                                             (string-append bindir "/" script)))
                                  '("gitolite" "gitolite-shell"))
                        #t))))))
    (inputs
     `(("perl" ,perl)))
    ;; git and openssh are propagated because trying to patch the source via
    ;; regexp matching is too brittle and prone to false positives.
    (propagated-inputs
     `(("git" ,git)
       ("openssh" ,openssh)))
    (home-page "http://gitolite.com")
    (synopsis "Git access control layer")
    (description
     "Gitolite is an access control layer on top of Git, providing fine access
control to Git repositories.")
    (license gpl2)))

(define-public mercurial
  (package
    (name "mercurial")
    (version "3.8.4")
    (source (origin
             (method url-fetch)
             (uri (string-append "https://www.mercurial-scm.org/"
                                 "release/mercurial-" version ".tar.gz"))
             (sha256
              (base32
               "19ixvxgifx48lxp9vdmsf88nnjsxl035ahmp3iw1vyilkpqkwbjb"))))
    (build-system python-build-system)
    (arguments
     `(;; Restrict to Python 2, as Python 3 would require
       ;; the argument --c2to3.
       #:python ,python-2
       ;; FIXME: Disabled tests because they require the nose unit
       ;; testing framework: https://nose.readthedocs.org/en/latest/ .
       #:tests? #f))
    (home-page "https://www.mercurial-scm.org/")
    (synopsis "Decentralized version control system")
    (description
     "Mercurial is a free, distributed source control management tool.
It efficiently handles projects of any size
and offers an easy and intuitive interface.")
    (license gpl2+)))

(define-public neon
  (package
    (name "neon")
    (version "0.30.1")
    (source (origin
             (method url-fetch)
             (uri (string-append "http://www.webdav.org/neon/neon-"
                                 version ".tar.gz"))
             (sha256
              (base32
               "1pawhk02x728xn396a1kcivy9gqm94srmgad6ymr9l0qvk02dih0"))))
    (build-system gnu-build-system)
    (native-inputs
     `(("perl" ,perl)
       ("pkg-config" ,pkg-config)))
    (inputs
     `(("libxml2" ,libxml2)
       ("openssl" ,openssl)
       ("zlib" ,zlib)))
    (arguments
     `(;; FIXME: Add tests once reverse address lookup is fixed in glibc, see
       ;; https://sourceware.org/bugzilla/show_bug.cgi?id=16475
       #:tests? #f
       #:configure-flags '("--enable-shared"
                           ;; requires libgnutils-config, deprecated
                           ;; in gnutls 2.8.
                           ; "--with-ssl=gnutls")))
                           "--with-ssl=openssl")))
    (home-page "http://www.webdav.org/neon/")
    (synopsis "HTTP and WebDAV client library")
    (description "Neon is an HTTP and WebDAV client library, with a
C interface.  Features:
High-level wrappers for common HTTP and WebDAV operations (GET, MOVE,
DELETE, etc.);
low-level interface to the HTTP request/response engine, allowing the use
of arbitrary HTTP methods, headers, etc.;
authentication support including Basic and Digest support, along with
GSSAPI-based Negotiate on Unix, and SSPI-based Negotiate/NTLM on Win32;
SSL/TLS support using OpenSSL or GnuTLS, exposing an abstraction layer for
verifying server certificates, handling client certificates, and examining
certificate properties, smartcard-based client certificates are also
supported via a PKCS#11 wrapper interface;
abstract interface to parsing XML using libxml2 or expat, and wrappers for
simplifying handling XML HTTP response bodies;
WebDAV metadata support, wrappers for PROPFIND and PROPPATCH to simplify
property manipulation.")
    (license gpl2+))) ; for documentation and tests; source under lgpl2.0+

(define-public subversion
  (package
    (name "subversion")
    (version "1.8.16")
    (source (origin
             (method url-fetch)
             (uri (string-append "http://archive.apache.org/dist/subversion/"
                                 "subversion-" version ".tar.bz2"))
             (sha256
              (base32
               "0imkxn25n6sbcgfldrx4z29npjprb1lxjm5fb89q4297161nx3zi"))))
    (build-system gnu-build-system)
    (arguments
     '(#:phases (alist-cons-after
                 'configure 'patch-libtool-wrapper-ls
                 (lambda* (#:key inputs #:allow-other-keys)
                   ;; This substitution allows tests svnauthz_tests and
                   ;; svnlook_tests to pass.  These tests execute svnauthz and
                   ;; svnlook through their libtool wrapper scripts from svn
                   ;; hooks, whose empty environments cause "ls: command not
                   ;; found" errors.  It would be nice if this fix ultimately
                   ;; made its way into libtool.
                   (let ((coreutils (assoc-ref inputs "coreutils")))
                     (substitute* "libtool"
                       (("\\\\`ls") (string-append "\\`" coreutils "/bin/ls")))))
                 (alist-cons-after
                  'install 'install-perl-bindings
                  (lambda* (#:key outputs #:allow-other-keys)
                    ;; Follow the instructions from
                    ;; 'subversion/bindings/swig/INSTALL'.
                    (let ((out (assoc-ref outputs "out")))
                      (and (zero? (system* "make" "swig-pl-lib"))
                           ;; FIXME: Test failures.
                           ;; (zero? (system* "make" "check-swig-pl"))
                           (zero? (system* "make" "install-swig-pl-lib"))

                           ;; Set the right installation prefix.
                           (with-directory-excursion
                               "subversion/bindings/swig/perl/native"
                             (and (zero?
                                   (system* "perl" "Makefile.PL"
                                            (string-append "PREFIX=" out)))
                                  (zero?
                                   (system* "make" "install"
                                            (string-append "OTHERLDFLAGS="
                                                           "-Wl,-rpath="
                                                           out "/lib"))))))))
                  %standard-phases))))
    (native-inputs
      `(("pkg-config" ,pkg-config)
        ;; For the Perl bindings.
        ("swig" ,swig)))
    (inputs
      `(("apr" ,apr)
        ("apr-util" ,apr-util)
        ("serf" ,serf)
        ("perl" ,perl)
        ("python" ,python-2) ; incompatible with Python 3 (print syntax)
        ("sqlite" ,sqlite)
        ("zlib" ,zlib)))
    (home-page "http://subversion.apache.org/")
    (synopsis "Revision control system")
    (description
     "Subversion exists to be universally recognized and adopted as a
centralized version control system characterized by its
reliability as a safe haven for valuable data; the simplicity of its model and
usage; and its ability to support the needs of a wide variety of users and
projects, from individuals to large-scale enterprise operations.")
    (license asl2.0)))

(define-public rcs
  (package
    (name "rcs")
    (version "5.9.4")
    (source (origin
             (method url-fetch)
             (uri (string-append "mirror://gnu/rcs/rcs-"
                                 version ".tar.xz"))
             (sha256
              (base32
               "1zsx7bb0rgvvvisiy4zlixf56ay8wbd9qqqcp1a1g0m1gl6mlg86"))))
    (build-system gnu-build-system)
    (native-inputs `(("ed" ,ed)))
    (home-page "http://www.gnu.org/software/rcs/")
    (synopsis "Per-file local revision control system")
    (description
     "RCS is the original Revision Control System.  It works on a
file-by-file basis, in contrast to subsequent version control systems such as
CVS, Subversion, and Git.  This can make it suitable for system
administration files, for example, which are often inherently local to one
machine.")
    (license gpl3+)))

(define-public cvs
  (package
    (name "cvs")
    (version "1.12.13")
    (source (origin
             (method url-fetch)
             (uri (string-append
                   "http://ftp.gnu.org/non-gnu/cvs/source/feature/"
                   version "/cvs-" version ".tar.bz2"))
             (sha256
              (base32
               "0pjir8cwn0087mxszzbsi1gyfc6373vif96cw4q3m1x6p49kd1bq"))))
    (build-system gnu-build-system)
    (arguments
     ;; XXX: The test suite looks flawed, and the package is obsolete anyway.
     '(#:tests? #f
       #:configure-flags (list "--with-external-zlib")))
    (inputs `(("zlib" ,zlib)
              ("nano" ,nano)))                    ; the default editor
    (home-page "http://cvs.nongnu.org")
    (synopsis "Historical centralized version control system")
    (description
     "CVS is a version control system, an important component of Source
Configuration Management (SCM).  Using it, you can record the history of
sources files, and documents.  It fills a similar role to the free software
RCS, PRCS, and Aegis packages.")
    (license gpl1+)))

(define-public cvs-fast-export
  (package
    (name "cvs-fast-export")
    (version "1.33")
    (source (origin
              (method url-fetch)
              (uri (string-append "http://www.catb.org/~esr/"
                                  name "/" name "-" version ".tar.gz"))
              (sha256
               (base32
                "1c3s4nacbwlaaccx1fr7hf72kxxrzy49y2rdz5hhqbk8r29vm8w1"))))
    (build-system gnu-build-system)
    (arguments
     `(#:phases (modify-phases %standard-phases (delete 'configure))
       #:make-flags
       (list "CC=gcc" (string-append "prefix?=" (assoc-ref %outputs "out")))))
    (inputs `(("git" ,git)))
    (native-inputs `(("asciidoc"    ,asciidoc)
                     ("docbook-xml" ,docbook-xml)
                     ("docbook-xsl" ,docbook-xsl)
                     ("xmllint"     ,libxml2)
                     ("xsltproc"    ,libxslt)
                     ;; These are needed for the tests.
                     ("cvs"    ,cvs)
                     ("python" ,python-2)
                     ("rcs"    ,rcs)))
    (home-page "http://www.catb.org/esr/cvs-fast-export/")
    (synopsis "Export an RCS or CVS history as a fast-import stream")
    (description "This program analyzes a collection of RCS files in a CVS
repository (or outside of one) and, when possible, emits an equivalent history
in the form of a fast-import stream.  Not all possible histories can be
rendered this way; the program tries to emit useful warnings when it can't.

The program can also produce a visualization of the resulting commit directed
acyclic graph (DAG) in the input format of @uref{http://www.graphviz.org,
Graphviz}.  The package also includes @command{cvssync}, a tool for mirroring
masters from remote CVS hosts.")
    (license gpl2+)))

(define-public vc-dwim
  (package
    (name "vc-dwim")
    (version "1.7")
    (source (origin
             (method url-fetch)
             (uri (string-append "mirror://gnu/vc-dwim/vc-dwim-"
                                 version ".tar.xz"))
             (sha256
              (base32
               "094pjwshvazlgagc254in2xvrp93vhcj0kb5ms17qs7sch99x9z2"))))
    (build-system gnu-build-system)
    (inputs `(("perl" ,perl)
              ("inetutils" ,inetutils))) ; for `hostname', used in the tests
    (native-inputs `(("emacs" ,emacs-minimal))) ; for `ctags'
    (home-page "http://www.gnu.org/software/vc-dwim/")
    (synopsis "Version-control-agnostic ChangeLog diff and commit tool")
    (description
     "The vc-dwim package contains two tools, \"vc-dwim\" and \"vc-chlog\".
vc-dwim is a tool that simplifies the task of maintaining a ChangeLog and
using version control at the same time, for example by printing a reminder
when a file change has been described in the ChangeLog but the file has not
been added to the VC.  vc-chlog scans changed files and generates
standards-compliant ChangeLog entries based on the changes that it detects.")
    (license gpl3+)))

(define-public diffstat
  (package
    (name "diffstat")
    (version "1.58")
    (source (origin
              (method url-fetch)
              (uri (string-append
                    "ftp://invisible-island.net/diffstat/diffstat-"
                    version ".tgz"))
              (sha256
               (base32
                "14rpf5c05ff30f6vn6pn6pzy0k4g4is5im656ahsxff3k58i7mgs"))))
    (build-system gnu-build-system)
    (home-page "http://invisible-island.net/diffstat/")
    (synopsis "Make histograms from the output of 'diff'")
    (description
     "Diffstat reads the output of 'diff' and displays a histogram of the
insertions, deletions, and modifications per-file.  It is useful for reviewing
large, complex patch files.")
    (license (x11-style "file://COPYING"))))

(define-public cssc
  (package
    (name "cssc")
    (version "1.3.0")
    (source (origin
              (method url-fetch)
              (uri (string-append "mirror://gnu/" name "/CSSC-"
                                  version ".tar.gz"))
              (sha256
               (base32
                "0bkw6fjh20ppvn54smv05461lm1vcwvn02avx941c4acafmkl1cm"))
              (patches (search-patches "cssc-gets-undeclared.patch"
                                       "cssc-missing-include.patch"))))
    (build-system gnu-build-system)
    (arguments
     `(#:phases (alist-cons-before
                 'check 'precheck
                 (lambda _
                   (begin
                     (substitute* "tests/common/test-common"
                       (("/bin/pwd") (which "pwd")))

                     (substitute* "tests/prt/all-512.sh"
                       (("/bin/sh") (which "sh")))

                     ;; XXX: This test has no hope of passing until there is a "nogroup"
                     ;; entry (or at least some group to which the guix builder does
                     ;; not belong) in the /etc/group file of the build environment.
                     ;; Currently we do not have such a group.  Disable this test for now.
                     (substitute* "tests/Makefile"
                       (("test-delta ") ""))))
                 %standard-phases)))
    ;; These are needed for the tests
    (native-inputs `(("git" ,git)
                     ("cvs" ,cvs)))
    (home-page "http://www.gnu.org/software/cssc/")
    (synopsis "File-based version control like SCCS")
    (description  "GNU CSSC provides a replacement for the legacy Unix source
code control system SCCS.  This allows old code still under that system to be
accessed and migrated on modern systems.")
    (license gpl3+)))

;; This package can unfortunately work only in -TEST mode, since Aegis
;; requires that it is installed setuid root.
(define-public aegis
  (package
    (name "aegis")
    (version "4.24")
    (source (origin
              (method url-fetch)
              (uri (string-append "mirror://sourceforge/aegis/aegis-"
                                  version ".tar.gz"))
              (sha256
               (base32
                "18s86ssarfmc4l17gbpzybca29m5wa37cbaimdji8czlcry3mcjl"))
            (patches (search-patches "aegis-perl-tempdir1.patch"
                                     "aegis-perl-tempdir2.patch"
                                     "aegis-test-fixup-1.patch"
                                     "aegis-test-fixup-2.patch"
                                     "aegis-constness-error.patch"))))
    (build-system gnu-build-system)
    (inputs
     `(("e2fsprogs" ,e2fsprogs)
       ("curl" ,curl)
       ("file" ,file)
       ("libxml2" ,libxml2)
       ("zlib" ,zlib)
       ("gettext" ,gnu-gettext)))
    (native-inputs
     `(("bison" ,bison)
       ("groff" ,groff)
       ("perl" ,perl)
       ;; Various tests require the following:
       ("cvs" ,cvs)
       ("flex" ,flex)
       ("cook" ,cook)
       ("subversion" ,subversion)
       ("rcs" ,rcs)
       ("ed" ,ed)))
    (arguments
     `(#:configure-flags (list "--with-no-aegis-configured"
                               "--sharedstatedir=/var/com/aegis")
       #:parallel-build? #f ; There are some nasty racy rules in the Makefile.
       #:phases
        (alist-cons-before
         'configure 'pre-conf
         (lambda _
             (substitute* (append '("configure"
                                    "etc/check-tar-gz.sh"
                                    "etc/patches.sh"
                                    "etc/test.sh"
                                    "script/aexver.in"
                                    "script/aebisect.in"
                                    "script/aeintegratq.in"
                                    "script/tkaegis.in"
                                    "script/test_funcs.in"
                                    "web/eg_oss_templ.sh"
                                    "web/webiface.html"
                                    "libaegis/getpw_cache.cc")
                                  (find-files "test" "\\.sh"))
               (("/bin/sh") (which "sh")))
             (setenv "SH" (which "sh")))
         (alist-replace
          'check
          (lambda _
            (let ((home (string-append (getcwd) "/my-new-home")))
              ;; Some tests need to write to $HOME.
              (mkdir home)
              (setenv "HOME" home)

              ;; This test assumes that  flex has been symlinked to "lex".
              (substitute* "test/00/t0011a.sh"
                (("type lex")  "type flex"))

              ;; The author decided to call the check rule "sure".
              (zero? (system* "make" "sure"))))
         %standard-phases))))
    (home-page "http://aegis.sourceforge.net")
    (synopsis "Project change supervisor")
    (description "Aegis is a project change supervisor, and performs some of
the Software Configuration Management needed in a CASE environment.  Aegis
provides a framework within which a team of developers may work on many
changes to a program independently, and Aegis coordinates integrating these
changes back into the master source of the program, with as little disruption
as possible.  Resolution of contention for source files, a major headache for
any project with more than one developer, is one of Aegis's major functions.")
    (license gpl3+)))

(define-public reposurgeon
  (package
    (name "reposurgeon")
    (version "3.37")
    (source (origin
              (method url-fetch)
              (uri (string-append "http://www.catb.org/~esr/" name "/"
                                  name "-" version ".tar.xz"))
              (sha256
               (base32
                "14asjg4xy3mhh5z0r3k7c1wv9y803j2zfq32g5q5m95sf7yzygan"))))
    (build-system gnu-build-system)
    (arguments
     `(#:tests? #f                      ;no test suite distributed
       #:make-flags
       (list (string-append "target=" (assoc-ref %outputs "out")))
       #:phases
       (modify-phases %standard-phases
         (delete 'configure)
         (add-before 'build 'fix-docbook
           (lambda* (#:key inputs #:allow-other-keys)
             (substitute* (find-files "." "\\.xml$")
               (("docbook/docbookx.dtd")
                (string-append (assoc-ref inputs "docbook-xml")
                               "/xml/dtd/docbook/docbookx.dtd")))
             #t))
         (add-after 'install 'install-emacs-data
           (lambda* (#:key outputs #:allow-other-keys)
             (install-file "reposurgeon-mode.el"
                           (string-append (assoc-ref outputs "out")
                                          "/share/emacs/site-lisp")))))))
    (inputs
     `(("python" ,python-wrapper)))
    (native-inputs
     `(("asciidoc" ,asciidoc)
       ("docbook-xml" ,docbook-xml-4.1.2)
       ("docbook-xsl" ,docbook-xsl)
       ("libxml2" ,libxml2)
       ("xmlto" ,xmlto)))
    (home-page "http://www.catb.org/~esr/reposurgeon/")
    (synopsis "Edit version-control repository history")
    (description "Reposurgeon enables risky operations that version-control
systems don't want to let you do, such as editing past comments and metadata
and removing commits.  It works with any version control system that can
export and import Git fast-import streams, including Git, Mercurial, Fossil,
Bazaar, CVS, RCS, and Src.  It can also read Subversion dump files directly
and can thus be used to script production of very high-quality conversions
from Subversion to any supported Distributed Version Control System (DVCS).")
    ;; Most files are distributed under bsd-2, except 'repocutter' which is
    ;; under bsd-3.
    (license (list bsd-2 bsd-3))))

(define-public tig
  (package
    (name "tig")
    (version "2.1.1")
    (source (origin
              (method url-fetch)
              (uri (string-append
                    "http://jonas.nitro.dk/tig/releases/tig-"
                    version ".tar.gz"))
              (sha256
               (base32
                "0bw5wivswwh7vx897q8xc2cqgkqhdzk8gh6fnav2kf34sngigiah"))))
    (build-system gnu-build-system)
    (inputs
     `(("ncurses" ,ncurses)))
    (arguments
     `(#:tests? #f)) ; tests require access to /dev/tty
     ;;`(#:test-target "test"))
    (home-page "http://jonas.nitro.dk/tig/")
    (synopsis "Ncurses-based text user interface for Git")
    (description
     "Tig is an ncurses text user interface for Git, primarily intended as
a history browser.  It can also stage hunks for commit, or colorize the
output of the 'git' command.")
    (license gpl2+)))

(define-public findnewest
  (package
    (name "findnewest")
    (version "0.3")
    (source (origin
              (method url-fetch)
              (uri (string-append
                    "https://github.com/0-wiz-0/findnewest/archive/findnewest-"
                    version ".tar.gz"))
              (sha256
               (base32
                "1ydis4y0amkgfr4y60sn076f1l41ya2kn89kfd9fqf44f9ccgb5r"))))
    (build-system gnu-build-system)
    (arguments
     '(#:phases (modify-phases %standard-phases
                  (add-before 'configure 'bootstrap
                    (lambda _
                      (zero? (system* "autoreconf" "-vfi")))))))
    (native-inputs `(("autoconf" ,autoconf)
                     ("automake" ,automake)))
    (home-page "https://github.com/0-wiz-0/findnewest/releases")
    (synopsis "Print the modification time of the latest file")
    (description
     "Recursively find the newest file in a file tree and print its
modification time.")
    (license bsd-2)))

(define-public myrepos
  (package
    (name "myrepos")
    (version "1.20160123")
    (source
     (origin
       (method url-fetch)
       (uri (string-append
             "https://github.com/joeyh/myrepos/archive/"
             version ".tar.gz"))
       (file-name (string-append name "-" version ".tar.gz"))
       (sha256
        (base32 "1723cg5haplz2w9dwdzp6ds1ip33cx3awmj4wnb0h4yq171v5lqk"))))
    (build-system gnu-build-system)
    (inputs
     `(("perl" ,perl)))
    (arguments
     `(#:test-target "test"
       #:phases (alist-delete 'configure %standard-phases)
       #:make-flags (list (string-append "PREFIX=" %output))))
    (home-page "http://myrepos.branchable.com/")
    (synopsis "Multiple repository management tool")
    (description
     "Myrepos provides the @code{mr} command, which maps an operation (e.g.,
fetching updates) over a collection of version control repositories.  It
supports a large number of version control systems: Git, Subversion,
Mercurial, Bazaar, Darcs, CVS, Fossil, and Veracity.")
    (license gpl2+)))

(define-public git-annex-remote-hubic
  (package
    (name "git-annex-remote-hubic")
    (version "0.3.1")
    (source (origin
              (method url-fetch)
              (uri (string-append
                    "https://github.com/Schnouki/" name "/archive/v"
                    version ".tar.gz"))
              (file-name (string-append name "-" version ".tar.gz"))
              (sha256
               (base32
                "196g3jkaybjx11nbr51n0cjps3wjzb145ab76y717diqvvxp5v4r"))))
    (build-system python-build-system)
    (arguments `(#:python ,python-2))
    (native-inputs
     `(("python2-setuptools" ,python2-setuptools)
       ;; for the tests
       ("python2-six" ,python2-six)))
    (propagated-inputs
     `(("python2-dateutil" ,python2-dateutil-2)
       ("python2-futures" ,python2-futures)
       ("python2-rauth" ,python2-rauth)
       ("python2-swiftclient" ,python2-swiftclient)))
    (home-page "https://github.com/Schnouki/git-annex-remote-hubic/")
    (synopsis "Use hubic as a git-annex remote")
    (description
     "This package allows you to use your hubic account as a \"special
repository\" with git-annex.")
    (license gpl3+)))

(define-public fossil
  (package
    (name "fossil")
    (version "1.34")
    (source
     (origin
       (method url-fetch)
       ;; Upstream source affected by
       ;; http://debbugs.gnu.org/cgi/bugreport.cgi?bug=20962
       (uri (string-append
             "https://web.archive.org/web/20160402202958/"
             "https://www.fossil-scm.org/download/fossil-src-"
             version ".tar.gz"))
       (sha256
        (base32
         "17x4vgjcfihwmq195qg32irp50panvjqfpvhqydfvv4ghwzbi9jk"))
       (modules '((guix build utils)))
       (snippet
        '(begin
           ;; Commit 0a2ebe57 on 2015-08-03 18:35:53 changed output formatting
           ;; for some commands, but affected tests were not updated.  Use
           ;; substitute here, which is more concise than patching.
           (substitute* "test/clean.test"
             (("NEW ") "NEW    "))
           (substitute* '("test/revert.test" "test/mv-rm.test")
             (("REVERTED:") "REVERT  ")
             (("DELETE:")   "DELETE  ")
             (("UNMANAGE:") "UNMANAGE "))
           ;; Fix use of __DATE__ and __TIME__
           (substitute* "src/main.c"
             (("Compiled on %s %s") "Compiled")
             (("__DATE__, __TIME__, ") ""))
           #t))
       (patches (list (search-patch "fossil-test-fixes.patch")))))
    (build-system gnu-build-system)
    (native-inputs
     `(("tcl" ,tcl)                     ;for configuration only
       ("which" ,which)                 ;for tests only
       ("ed" ,ed)))                     ;ditto
    (inputs
     `(("openssl" ,openssl)
       ("zlib" ,zlib)
       ("sqlite" ,sqlite)))
    (arguments
     `(#:configure-flags (list "--with-openssl=auto"
                               "--disable-internal-sqlite")
       #:test-target "test"
       #:phases (modify-phases %standard-phases
                  (replace 'configure
                    (lambda* (#:key outputs (configure-flags '())
                                    #:allow-other-keys)
                      ;; The 'configure' script is not an autoconf script and
                      ;; chokes on unrecognized options.
                      (zero? (apply system*
                                    "./configure"
                                    (string-append "--prefix="
                                                   (assoc-ref outputs "out"))
                                    configure-flags))))
                  (add-before 'check 'test-setup
                    (lambda _
                      (setenv "USER" "guix")
                      (setenv "TZ" "UTC")
                      ;; Fixing the th1 test would require many backports, so
                      ;; just disable for now.
                      (delete-file "test/th1.test")
                      #t)))))
    (home-page "https://fossil-scm.org")
    (synopsis "Software configuration management system")
    (description
     "Fossil is a distributed source control management system which supports
access and administration over HTTP CGI or via a built-in HTTP server.  It has
a built-in wiki, built-in file browsing, built-in tickets system, etc.")
    (license (list public-domain        ;src/miniz.c, src/shell.c
                   bsd-2))))<|MERGE_RESOLUTION|>--- conflicted
+++ resolved
@@ -112,22 +112,14 @@
   ;; Keep in sync with 'git-manpages'!
   (package
    (name "git")
-<<<<<<< HEAD
-   (version "2.9.0")
-=======
    (version "2.9.1")
->>>>>>> 5f010781
    (source (origin
             (method url-fetch)
             (uri (string-append "mirror://kernel.org/software/scm/git/git-"
                                 version ".tar.xz"))
             (sha256
              (base32
-<<<<<<< HEAD
-              "02dl8yvvl7m4zy39s0xmqr958ah7krvkv94lmx4vz3wl95wsj7zl"))))
-=======
               "18l2jb4bkp9ljz6p2aviwzxqyzza9z3v6h1pnkz7kjf1fay61zp8"))))
->>>>>>> 5f010781
    (build-system gnu-build-system)
    (native-inputs
     `(("native-perl" ,perl)
@@ -302,11 +294,7 @@
                     version ".tar.xz"))
               (sha256
                (base32
-<<<<<<< HEAD
-                "0ic4zs4axkkwa44nqv5iihj3q2nm42kx0j8scnfp1z93m6pw31fw"))))
-=======
                 "1v9icsf85vvrrg7fakm91d11q23rvnh6dq4b4c4ya8v95z00mg8p"))))
->>>>>>> 5f010781
     (build-system trivial-build-system)
     (arguments
      '(#:modules ((guix build utils))
