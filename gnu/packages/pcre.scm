;;; GNU Guix --- Functional package management for GNU
;;; Copyright © 2013 Andreas Enge <andreas@enge.fr>
;;; Copyright © 2014, 2015 Mark H Weaver <mhw@netris.org>
;;; Copyright © 2015 Ricardo Wurmus <rekado@elephly.net>
;;; Copyright © 2016 Leo Famulari <leo@famulari.name>
;;; Copyright © 2017 Marius Bakke <mbakke@fastmail.com>
;;; Copyright © 2017 Ludovic Courtès <ludo@gnu.org>
;;;
;;; This file is part of GNU Guix.
;;;
;;; GNU Guix is free software; you can redistribute it and/or modify it
;;; under the terms of the GNU General Public License as published by
;;; the Free Software Foundation; either version 3 of the License, or (at
;;; your option) any later version.
;;;
;;; GNU Guix is distributed in the hope that it will be useful, but
;;; WITHOUT ANY WARRANTY; without even the implied warranty of
;;; MERCHANTABILITY or FITNESS FOR A PARTICULAR PURPOSE.  See the
;;; GNU General Public License for more details.
;;;
;;; You should have received a copy of the GNU General Public License
;;; along with GNU Guix.  If not, see <http://www.gnu.org/licenses/>.

(define-module (gnu packages pcre)
  #:use-module ((guix licenses) #:prefix license:)
  #:use-module (gnu packages compression)
  #:use-module (gnu packages readline)
  #:use-module (gnu packages)
  #:use-module (guix packages)
  #:use-module (guix download)
  #:use-module (guix build-system gnu))

(define-public pcre
  (package
   (name "pcre")
   (version "8.40")
<<<<<<< HEAD
=======
   (replacement pcre-8.41)
>>>>>>> 9478c059
   (source (origin
            (method url-fetch)
            (uri (list
                  (string-append "ftp://ftp.csx.cam.ac.uk"
                                 "/pub/software/programming/pcre/"
                                 "pcre-" version ".tar.bz2")
                  (string-append "mirror://sourceforge/pcre/pcre/"
                                 version "/pcre-" version ".tar.bz2")))
            (patches (search-patches "pcre-CVE-2017-7186.patch"))
            (sha256
             (base32
              "1x7lpjn7jhk0n3sdvggxrlrhab8kkfjwl7qix0ypw9nlx8lpmqh0"))))
   (build-system gnu-build-system)
   (outputs '("out"           ;library & headers
              "bin"           ;depends on Readline (adds 20MiB to the closure)
              "doc"))         ;1.8 MiB of HTML
   (inputs `(("bzip2" ,bzip2)
             ("readline" ,readline)
             ("zlib" ,zlib)))
   (arguments
    '(#:disallowed-references ("doc")
      #:configure-flags '("--enable-utf"
                          "--enable-pcregrep-libz"
                          "--enable-pcregrep-libbz2"
                          "--enable-pcretest-libreadline"
                          "--enable-unicode-properties"
                          "--enable-pcre16"
                          "--enable-pcre32"
                          "--enable-jit")))
   (synopsis "Perl Compatible Regular Expressions")
   (description
    "The PCRE library is a set of functions that implement regular expression
pattern matching using the same syntax and semantics as Perl 5.  PCRE has its
own native API, as well as a set of wrapper functions that correspond to the
POSIX regular expression API.")
   (license license:bsd-3)
   (home-page "http://www.pcre.org/")))

<<<<<<< HEAD
=======
(define pcre-8.41
  (package
    (inherit pcre)
    (version "8.41")
    (source (origin
              (method url-fetch)
              (uri (list (string-append "mirror://sourceforge/pcre/pcre/"
                                        version "/pcre-" version ".tar.bz2")
                         (string-append "ftp://ftp.csx.cam.ac.uk"
                                        "/pub/software/programming/pcre/"
                                        "pcre-" version ".tar.bz2")))
              (sha256
               (base32
                "0c5m469p5pd7jip621ipq6hbgh7128lzh7xndllfgh77ban7wb76"))))))

>>>>>>> 9478c059
(define-public pcre2
  (package
    (name "pcre2")
    (version "10.23")
    (source (origin
              (method url-fetch)
              (uri (string-append "mirror://sourceforge/pcre/pcre2/"
                                  version "/pcre2-" version ".tar.bz2"))

              (sha256
               (base32
                "0vn5g0mkkp99mmzpissa06hpyj6pk9s4mlwbjqrjvw3ihy8rpiyz"))
              (patches (search-patches "pcre2-CVE-2017-7186.patch"
                                       "pcre2-CVE-2017-8786.patch"))))
   (build-system gnu-build-system)
   (inputs `(("bzip2" ,bzip2)
             ("readline" ,readline)
             ("zlib" ,zlib)))
   (arguments
    `(#:configure-flags '("--enable-unicode"
                          "--enable-pcre2grep-libz"
                          "--enable-pcre2grep-libbz2"
                          "--enable-pcre2test-libreadline"
                          "--enable-pcre2-16"
                          "--enable-pcre2-32"
                          "--enable-jit")
      #:phases
      (modify-phases %standard-phases
        (add-after 'unpack 'patch-paths
          (lambda _
            (substitute* "RunGrepTest"
              (("/bin/echo") (which "echo")))
            #t)))))
   (synopsis "Perl Compatible Regular Expressions")
   (description
    "The PCRE library is a set of functions that implement regular expression
pattern matching using the same syntax and semantics as Perl 5.  PCRE has its
own native API, as well as a set of wrapper functions that correspond to the
POSIX regular expression API.")
   (license license:bsd-3)
   (home-page "http://www.pcre.org/")))<|MERGE_RESOLUTION|>--- conflicted
+++ resolved
@@ -34,10 +34,7 @@
   (package
    (name "pcre")
    (version "8.40")
-<<<<<<< HEAD
-=======
    (replacement pcre-8.41)
->>>>>>> 9478c059
    (source (origin
             (method url-fetch)
             (uri (list
@@ -76,8 +73,6 @@
    (license license:bsd-3)
    (home-page "http://www.pcre.org/")))
 
-<<<<<<< HEAD
-=======
 (define pcre-8.41
   (package
     (inherit pcre)
@@ -93,7 +88,6 @@
                (base32
                 "0c5m469p5pd7jip621ipq6hbgh7128lzh7xndllfgh77ban7wb76"))))))
 
->>>>>>> 9478c059
 (define-public pcre2
   (package
     (name "pcre2")
