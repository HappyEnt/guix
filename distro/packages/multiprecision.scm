;;; Guix --- Nix package management from Guile.         -*- coding: utf-8 -*-
;;; Copyright (C) 2012 Ludovic Courtès <ludo@gnu.org>
;;;
;;; This file is part of Guix.
;;;
;;; Guix is free software; you can redistribute it and/or modify it
;;; under the terms of the GNU General Public License as published by
;;; the Free Software Foundation; either version 3 of the License, or (at
;;; your option) any later version.
;;;
;;; Guix is distributed in the hope that it will be useful, but
;;; WITHOUT ANY WARRANTY; without even the implied warranty of
;;; MERCHANTABILITY or FITNESS FOR A PARTICULAR PURPOSE.  See the
;;; GNU General Public License for more details.
;;;
;;; You should have received a copy of the GNU General Public License
;;; along with Guix.  If not, see <http://www.gnu.org/licenses/>.

(define-module (distro packages multiprecision)
  #:use-module (guix licenses)
  #:use-module (distro)
  #:use-module (distro packages m4)
  #:use-module (guix packages)
  #:use-module (guix download)
  #:use-module (guix utils)
  #:use-module (guix build-system gnu))

(define-public gmp
  (package
   (name "gmp")
   (version "5.0.5")
   (source (origin
            (method url-fetch)
            (uri (string-append "mirror://gnu/gmp/gmp-" version
                                ".tar.bz2"))
            (sha256
             (base32
              "1jfymbr90mpn0zw5sg001llqnvf2462y77vgjknrmfs1rjn8ln0z"))))
   (build-system gnu-build-system)
   (native-inputs `(("m4" ,m4)))
   (arguments `(#:configure-flags
                '(;; Build a "fat binary", with routines for several
                  ;; sub-architectures.
                  "--enable-fat"
                  "--enable-cxx")))
   (synopsis "GMP, the GNU multiple precision arithmetic library")
   (description
    "GMP is a free library for arbitrary precision arithmetic, operating on
signed integers, rational numbers, and floating point numbers.  There is no
practical limit to the precision except the ones implied by the available
memory in the machine GMP runs on.  GMP has a rich set of functions, and the
functions have a regular interface.

The main target applications for GMP are cryptography applications and
research, Internet security applications, algebra systems, computational
algebra research, etc.

GMP is carefully designed to be as fast as possible, both for small operands
and for huge operands.  The speed is achieved by using fullwords as the basic
arithmetic type, by using fast algorithms, with highly optimised assembly
code for the most common inner loops for a lot of CPUs, and by a general
emphasis on speed.

GMP is faster than any other bignum library.  The advantage for GMP increases
with the operand sizes for many operations, since GMP uses asymptotically
faster algorithms.")
   (license lgpl3+)
   (home-page "http://gmplib.org/")))

(define-public mpfr
  (package
   (name "mpfr")
   (version "3.1.1")
   (source (origin
            (method url-fetch)
            (uri (string-append "mirror://gnu/mpfr/mpfr-" version
                                ".tar.xz"))
            (sha256 (base32
                     "0ym1ylcq803n52qrggxqmkz66gbn8ncc3ybawal31v5y5p1srma9"))))
   (build-system gnu-build-system)
   (inputs `(("gmp" ,gmp)))
   (synopsis "GNU MPFR, a library for multiple-precision floating-point
arithmetic")
   (description
    "The GNU MPFR library is a C library for multiple-precision
floating-point computations with correct rounding.  MPFR is based on the GMP
multiple-precision library.

The main goal of MPFR is to provide a library for multiple-precision
floating-point computation which is both efficient and has a well-defined
semantics.  It copies the good ideas from the ANSI/IEEE-754 standard for
double-precision floating-point arithmetic (53-bit mantissa).")
   (license lgpl3+)
   (home-page "http://www.mpfr.org/")))

(define-public mpc
  (package
   (name "mpc")
   (version "1.0.1")
   (source (origin
            (method url-fetch)
            (uri (string-append
                  "mirror://gnu/mpc/mpc-" version ".tar.gz"))
            (sha256 (base32
                     "1zq0fidp1jii2j5k5n9hmx55a6wwid33gjzhimvxq9d5zrf82npd"))))
   (build-system gnu-build-system)
   (inputs `(("gmp" ,gmp)
             ("mpfr" ,mpfr)))
   (synopsis "GNU MPC, a library for multiprecision complex arithmetic
with exact rounding")
   (description
    "GNU MPC is a C library for the arithmetic of complex numbers with
<<<<<<< HEAD
arbitrarily high precision and correct rounding of the result. It extends
the principles of the IEEE-754 standard for fixed precision real floating
point numbers to complex numbers, providing well-defined semantics for
every operation. At the same time, speed of operation at high precision
is a major design goal. The library is built upon and follows the same
principles as GNU MPFR.")
   (license "LGPLv3+")
=======
arbitrarily high precision and correct rounding of the result.  It is built
upon and follows the same principles as GNU MPFR.")
   (license lgpl3+)
>>>>>>> 07ab4bf1
   (home-page "http://mpc.multiprecision.org/")))<|MERGE_RESOLUTION|>--- conflicted
+++ resolved
@@ -110,17 +110,11 @@
 with exact rounding")
    (description
     "GNU MPC is a C library for the arithmetic of complex numbers with
-<<<<<<< HEAD
 arbitrarily high precision and correct rounding of the result. It extends
 the principles of the IEEE-754 standard for fixed precision real floating
 point numbers to complex numbers, providing well-defined semantics for
 every operation. At the same time, speed of operation at high precision
 is a major design goal. The library is built upon and follows the same
 principles as GNU MPFR.")
-   (license "LGPLv3+")
-=======
-arbitrarily high precision and correct rounding of the result.  It is built
-upon and follows the same principles as GNU MPFR.")
    (license lgpl3+)
->>>>>>> 07ab4bf1
    (home-page "http://mpc.multiprecision.org/")))